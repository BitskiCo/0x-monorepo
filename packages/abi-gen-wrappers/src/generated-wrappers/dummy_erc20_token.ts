// tslint:disable:no-consecutive-blank-lines ordered-imports align trailing-comma
// tslint:disable:whitespace no-unbound-method no-trailing-whitespace
// tslint:disable:no-unused-variable
import { BaseContract, SubscriptionManager, PromiseWithTransactionHash } from '@0x/base-contract';
import { schemas } from '@0x/json-schemas';
import {
    BlockParam,
    BlockParamLiteral,
    BlockRange,
    CallData,
    ContractAbi,
    ContractArtifact,
    DecodedLogArgs,
    LogWithDecodedArgs,
    MethodAbi,
    TransactionReceiptWithDecodedLogs,
    TxData,
    TxDataPayable,
    SupportedProvider,
} from 'ethereum-types';
import { BigNumber, classUtils, logUtils, providerUtils } from '@0x/utils';
import { SimpleContractArtifact, EventCallback, IndexedFilterValues } from '@0x/types';
import { Web3Wrapper } from '@0x/web3-wrapper';
import { assert } from '@0x/assert';
import * as ethers from 'ethers';
// tslint:enable:no-unused-variable

export type DummyERC20TokenEventArgs = DummyERC20TokenApprovalEventArgs | DummyERC20TokenTransferEventArgs;

export enum DummyERC20TokenEvents {
    Approval = 'Approval',
    Transfer = 'Transfer',
}

export interface DummyERC20TokenApprovalEventArgs extends DecodedLogArgs {
    _owner: string;
    _spender: string;
    _value: BigNumber;
}

export interface DummyERC20TokenTransferEventArgs extends DecodedLogArgs {
    _from: string;
    _to: string;
    _value: BigNumber;
}

/* istanbul ignore next */
// tslint:disable:no-parameter-reassignment
// tslint:disable-next-line:class-name
export class DummyERC20TokenContract extends BaseContract {
    public static deployedBytecode =
        '0x608060405234801561001057600080fd5b50600436106100ea5760003560e01c806395d89b411161008c578063dd62ed3e11610066578063dd62ed3e146102e2578063e30443bc1461031d578063f2fde38b14610356578063fa9b701814610389576100ea565b806395d89b4114610282578063a0712d681461028a578063a9059cbb146102a9576100ea565b806323b872dd116100c857806323b872dd146101d3578063313ce5671461021657806370a082311461021e5780638da5cb5b14610251576100ea565b806306fdde03146100ef578063095ea7b31461016c57806318160ddd146101b9575b600080fd5b6100f7610391565b6040805160208082528351818301528351919283929083019185019080838360005b83811015610131578181015183820152602001610119565b50505050905090810190601f16801561015e5780820380516001836020036101000a031916815260200191505b509250505060405180910390f35b6101a56004803603604081101561018257600080fd5b5073ffffffffffffffffffffffffffffffffffffffff813516906020013561043d565b604080519115158252519081900360200190f35b6101c16104b0565b60408051918252519081900360200190f35b6101a5600480360360608110156101e957600080fd5b5073ffffffffffffffffffffffffffffffffffffffff8135811691602081013590911690604001356104b6565b6101c1610772565b6101c16004803603602081101561023457600080fd5b503573ffffffffffffffffffffffffffffffffffffffff16610778565b6102596107a0565b6040805173ffffffffffffffffffffffffffffffffffffffff9092168252519081900360200190f35b6100f76107bc565b6102a7600480360360208110156102a057600080fd5b5035610835565b005b6101a5600480360360408110156102bf57600080fd5b5073ffffffffffffffffffffffffffffffffffffffff81351690602001356108bb565b6101c1600480360360408110156102f857600080fd5b5073ffffffffffffffffffffffffffffffffffffffff81358116916020013516610a4a565b6102a76004803603604081101561033357600080fd5b5073ffffffffffffffffffffffffffffffffffffffff8135169060200135610a82565b6102a76004803603602081101561036c57600080fd5b503573ffffffffffffffffffffffffffffffffffffffff16610b18565b6101c1610b95565b6004805460408051602060026001851615610100027fffffffffffffffffffffffffffffffffffffffffffffffffffffffffffffffff0190941693909304601f810184900484028201840190925281815292918301828280156104355780601f1061040a57610100808354040283529160200191610435565b820191906000526020600020905b81548152906001019060200180831161041857829003601f168201915b505050505081565b33600081815260026020908152604080832073ffffffffffffffffffffffffffffffffffffffff8716808552908352818420869055815186815291519394909390927f8c5be1e5ebec7d5bd14f71427d1e84f3dd0314c0f7b2291e5b200ac8c7c3b925928290030190a350600192915050565b60035490565b73ffffffffffffffffffffffffffffffffffffffff83166000818152600260209081526040808320338452825280832054938352600190915281205490919083111561056357604080517f08c379a000000000000000000000000000000000000000000000000000000000815260206004820152601a60248201527f45524332305f494e53554646494349454e545f42414c414e4345000000000000604482015290519081900360640190fd5b828110156105d257604080517f08c379a000000000000000000000000000000000000000000000000000000000815260206004820152601c60248201527f45524332305f494e53554646494349454e545f414c4c4f57414e434500000000604482015290519081900360640190fd5b73ffffffffffffffffffffffffffffffffffffffff8416600090815260016020526040902054838101101561066857604080517f08c379a000000000000000000000000000000000000000000000000000000000815260206004820152601060248201527f55494e543235365f4f564552464c4f5700000000000000000000000000000000604482015290519081900360640190fd5b73ffffffffffffffffffffffffffffffffffffffff808516600090815260016020526040808220805487019055918716815220805484900390557fffffffffffffffffffffffffffffffffffffffffffffffffffffffffffffffff8110156107025773ffffffffffffffffffffffffffffffffffffffff851660009081526002602090815260408083203384529091529020805484900390555b8373ffffffffffffffffffffffffffffffffffffffff168573ffffffffffffffffffffffffffffffffffffffff167fddf252ad1be2c89b69c2b068fc378daa952ba7f163c4a11628f55a4df523b3ef856040518082815260200191505060405180910390a3506001949350505050565b60065481565b73ffffffffffffffffffffffffffffffffffffffff1660009081526001602052604090205490565b60005473ffffffffffffffffffffffffffffffffffffffff1681565b6005805460408051602060026001851615610100027fffffffffffffffffffffffffffffffffffffffffffffffffffffffffffffffff0190941693909304601f810184900484028201840190925281815292918301828280156104355780601f1061040a57610100808354040283529160200191610435565b69021e19e0c9bab24000008111156108ae57604080517f08c379a000000000000000000000000000000000000000000000000000000000815260206004820152600f60248201527f56414c55455f544f4f5f4c415247450000000000000000000000000000000000604482015290519081900360640190fd5b6108b83382610ba3565b50565b3360009081526001602052604081205482111561093957604080517f08c379a000000000000000000000000000000000000000000000000000000000815260206004820152601a60248201527f45524332305f494e53554646494349454e545f42414c414e4345000000000000604482015290519081900360640190fd5b73ffffffffffffffffffffffffffffffffffffffff831660009081526001602052604090205482810110156109cf57604080517f08c379a000000000000000000000000000000000000000000000000000000000815260206004820152601060248201527f55494e543235365f4f564552464c4f5700000000000000000000000000000000604482015290519081900360640190fd5b3360008181526001602090815260408083208054879003905573ffffffffffffffffffffffffffffffffffffffff871680845292819020805487019055805186815290519293927fddf252ad1be2c89b69c2b068fc378daa952ba7f163c4a11628f55a4df523b3ef929181900390910190a350600192915050565b73ffffffffffffffffffffffffffffffffffffffff918216600090815260026020908152604080832093909416825291909152205490565b610a8a610c5c565b73ffffffffffffffffffffffffffffffffffffffff821660009081526001602052604090205480821015610ad557610acd600354610ac88385610ca5565b610ca5565b600355610aee565b610aea600354610ae58484610ca5565b610cc4565b6003555b5073ffffffffffffffffffffffffffffffffffffffff909116600090815260016020526040902055565b610b20610c5c565b73ffffffffffffffffffffffffffffffffffffffff8116610b5057610b4b610b46610ce7565b610d1e565b6108b8565b6000805473ffffffffffffffffffffffffffffffffffffffff83167fffffffffffffffffffffffff000000000000000000000000000000000000000090911617905550565b69021e19e0c9bab240000081565b73ffffffffffffffffffffffffffffffffffffffff8216600090815260016020526040902054610bd4908290610cc4565b73ffffffffffffffffffffffffffffffffffffffff8316600090815260016020526040902055600354610c079082610cc4565b60035560408051828152905173ffffffffffffffffffffffffffffffffffffffff8416916000917fddf252ad1be2c89b69c2b068fc378daa952ba7f163c4a11628f55a4df523b3ef9181900360200190a35050565b60005473ffffffffffffffffffffffffffffffffffffffff163314610ca357600054610ca390610b4690339073ffffffffffffffffffffffffffffffffffffffff16610d26565b565b600082821115610cbe57610cbe610b4660028585610db2565b50900390565b600082820183811015610ce057610ce0610b4660008686610db2565b9392505050565b60408051808201909152600481527fe69edc3e00000000000000000000000000000000000000000000000000000000602082015290565b805160208201fd5b6040805173ffffffffffffffffffffffffffffffffffffffff808516602483015283166044808301919091528251808303909101815260649091019091526020810180517bffffffffffffffffffffffffffffffffffffffffffffffffffffffff167f1de45ad10000000000000000000000000000000000000000000000000000000017905292915050565b606063e946c1bb60e01b84848460405160240180846003811115610dd257fe5b60ff1681526020018381526020018281526020019350505050604051602081830303815290604052907bffffffffffffffffffffffffffffffffffffffffffffffffffffffff19166020820180517bffffffffffffffffffffffffffffffffffffffffffffffffffffffff83818316178352505050509050939250505056fea265627a7a7231582089c03e503c77db7069bea8a94ec1c47ee5201d8bdb53857e70a882a1130e1ac364736f6c634300050c0032';
    public MAX_MINT_AMOUNT = {
        /**
         * Sends a read-only call to the contract method. Returns the result that would happen if one were to send an
         * Ethereum transaction to this method, given the current state of the blockchain. Calls do not cost gas
         * since they don't modify state.
         */
        async callAsync(callData: Partial<CallData> = {}, defaultBlock?: BlockParam): Promise<BigNumber> {
            assert.doesConformToSchema('callData', callData, schemas.callDataSchema, [
                schemas.addressSchema,
                schemas.numberSchema,
                schemas.jsNumber,
            ]);
            if (defaultBlock !== undefined) {
                assert.isBlockParam('defaultBlock', defaultBlock);
            }
            const self = (this as any) as DummyERC20TokenContract;
            const encodedData = self._strictEncodeArguments('MAX_MINT_AMOUNT()', []);
            const callDataWithDefaults = await BaseContract._applyDefaultsToTxDataAsync(
                {
                    to: self.address,
                    ...callData,
                    data: encodedData,
                },
                self._web3Wrapper.getContractDefaults(),
            );
            callDataWithDefaults.from = callDataWithDefaults.from
                ? callDataWithDefaults.from.toLowerCase()
                : callDataWithDefaults.from;
            let rawCallResult;
            try {
                rawCallResult = await self._web3Wrapper.callAsync(callDataWithDefaults, defaultBlock);
            } catch (err) {
                BaseContract._throwIfThrownErrorIsRevertError(err);
                throw err;
            }
            BaseContract._throwIfCallResultIsRevertError(rawCallResult);
            const abiEncoder = self._lookupAbiEncoder('MAX_MINT_AMOUNT()');
            // tslint:disable boolean-naming
            const result = abiEncoder.strictDecodeReturnValue<BigNumber>(rawCallResult);
            // tslint:enable boolean-naming
            return result;
        },
        /**
         * Returns the ABI encoded transaction data needed to send an Ethereum transaction calling this method. Before
         * sending the Ethereum tx, this encoded tx data can first be sent to a separate signing service or can be used
         * to create a 0x transaction (see protocol spec for more details).
         * @returns The ABI encoded transaction data as a string
         */
        getABIEncodedTransactionData(): string {
            const self = (this as any) as DummyERC20TokenContract;
            const abiEncodedTransactionData = self._strictEncodeArguments('MAX_MINT_AMOUNT()', []);
            return abiEncodedTransactionData;
        },
        /**
         * Decode the ABI-encoded transaction data into its input arguments
         * @param callData The ABI-encoded transaction data
         * @returns An array representing the input arguments in order. Keynames of nested structs are preserved.
         */
        getABIDecodedTransactionData(callData: string): void {
            const self = (this as any) as DummyERC20TokenContract;
            const abiEncoder = self._lookupAbiEncoder('MAX_MINT_AMOUNT()');
            // tslint:disable boolean-naming
            const abiDecodedCallData = abiEncoder.strictDecode<void>(callData);
            return abiDecodedCallData;
        },
        /**
         * Decode the ABI-encoded return data from a transaction
         * @param returnData the data returned after transaction execution
         * @returns An array representing the output results in order.  Keynames of nested structs are preserved.
         */
        getABIDecodedReturnData(returnData: string): BigNumber {
            const self = (this as any) as DummyERC20TokenContract;
            const abiEncoder = self._lookupAbiEncoder('MAX_MINT_AMOUNT()');
            // tslint:disable boolean-naming
            const abiDecodedReturnData = abiEncoder.strictDecodeReturnValue<BigNumber>(returnData);
            return abiDecodedReturnData;
        },
    };
    public allowance = {
        /**
         * Sends a read-only call to the contract method. Returns the result that would happen if one were to send an
         * Ethereum transaction to this method, given the current state of the blockchain. Calls do not cost gas
         * since they don't modify state.
         * @param _owner The address of the account owning tokens
         * @param _spender The address of the account able to transfer the tokens
         * @returns Amount of remaining tokens allowed to spent
         */
        async callAsync(
            _owner: string,
            _spender: string,
            callData: Partial<CallData> = {},
            defaultBlock?: BlockParam,
        ): Promise<BigNumber> {
            assert.isString('_owner', _owner);
            assert.isString('_spender', _spender);
            assert.doesConformToSchema('callData', callData, schemas.callDataSchema, [
                schemas.addressSchema,
                schemas.numberSchema,
                schemas.jsNumber,
            ]);
            if (defaultBlock !== undefined) {
                assert.isBlockParam('defaultBlock', defaultBlock);
            }
            const self = (this as any) as DummyERC20TokenContract;
            const encodedData = self._strictEncodeArguments('allowance(address,address)', [
                _owner.toLowerCase(),
                _spender.toLowerCase(),
            ]);
            const callDataWithDefaults = await BaseContract._applyDefaultsToTxDataAsync(
                {
                    to: self.address,
                    ...callData,
                    data: encodedData,
                },
                self._web3Wrapper.getContractDefaults(),
            );
            callDataWithDefaults.from = callDataWithDefaults.from
                ? callDataWithDefaults.from.toLowerCase()
                : callDataWithDefaults.from;
            let rawCallResult;
            try {
                rawCallResult = await self._web3Wrapper.callAsync(callDataWithDefaults, defaultBlock);
            } catch (err) {
                BaseContract._throwIfThrownErrorIsRevertError(err);
                throw err;
            }
            BaseContract._throwIfCallResultIsRevertError(rawCallResult);
            const abiEncoder = self._lookupAbiEncoder('allowance(address,address)');
            // tslint:disable boolean-naming
            const result = abiEncoder.strictDecodeReturnValue<BigNumber>(rawCallResult);
            // tslint:enable boolean-naming
            return result;
        },
        /**
         * Returns the ABI encoded transaction data needed to send an Ethereum transaction calling this method. Before
         * sending the Ethereum tx, this encoded tx data can first be sent to a separate signing service or can be used
         * to create a 0x transaction (see protocol spec for more details).
         * @param _owner The address of the account owning tokens
         * @param _spender The address of the account able to transfer the tokens
         * @returns The ABI encoded transaction data as a string
         */
        getABIEncodedTransactionData(_owner: string, _spender: string): string {
            assert.isString('_owner', _owner);
            assert.isString('_spender', _spender);
            const self = (this as any) as DummyERC20TokenContract;
            const abiEncodedTransactionData = self._strictEncodeArguments('allowance(address,address)', [
                _owner.toLowerCase(),
                _spender.toLowerCase(),
            ]);
            return abiEncodedTransactionData;
        },
        /**
         * Decode the ABI-encoded transaction data into its input arguments
         * @param callData The ABI-encoded transaction data
         * @returns An array representing the input arguments in order. Keynames of nested structs are preserved.
         */
        getABIDecodedTransactionData(callData: string): string {
            const self = (this as any) as DummyERC20TokenContract;
            const abiEncoder = self._lookupAbiEncoder('allowance(address,address)');
            // tslint:disable boolean-naming
            const abiDecodedCallData = abiEncoder.strictDecode<string>(callData);
            return abiDecodedCallData;
        },
        /**
         * Decode the ABI-encoded return data from a transaction
         * @param returnData the data returned after transaction execution
         * @returns An array representing the output results in order.  Keynames of nested structs are preserved.
         */
        getABIDecodedReturnData(returnData: string): BigNumber {
            const self = (this as any) as DummyERC20TokenContract;
            const abiEncoder = self._lookupAbiEncoder('allowance(address,address)');
            // tslint:disable boolean-naming
            const abiDecodedReturnData = abiEncoder.strictDecodeReturnValue<BigNumber>(returnData);
            return abiDecodedReturnData;
        },
        /**
         * Returns the 4 byte function selector as a hex string.
         */
        getSelector(): string {
            const self = (this as any) as DummyERC20TokenContract;
            const abiEncoder = self._lookupAbiEncoder('name()');
            return abiEncoder.getSelector();
        },
    };
    /**
     * `msg.sender` approves `_spender` to spend `_value` tokens
     */
    public approve = {
        /**
         * Sends an Ethereum transaction executing this method with the supplied parameters. This is a read/write
         * Ethereum operation and will cost gas.
         * @param _spender The address of the account able to transfer the tokens
         * @param _value The amount of wei to be approved for transfer
         * @param txData Additional data for transaction
         * @returns The hash of the transaction
         */
        async sendTransactionAsync(
            _spender: string,
            _value: BigNumber,
            txData?: Partial<TxData> | undefined,
        ): Promise<string> {
            assert.isString('_spender', _spender);
            assert.isBigNumber('_value', _value);
            const self = (this as any) as DummyERC20TokenContract;
            const encodedData = self._strictEncodeArguments('approve(address,uint256)', [
                _spender.toLowerCase(),
                _value,
            ]);
            const txDataWithDefaults = await BaseContract._applyDefaultsToTxDataAsync(
                {
                    to: self.address,
                    ...txData,
                    data: encodedData,
                },
                self._web3Wrapper.getContractDefaults(),
            );
            if (txDataWithDefaults.from !== undefined) {
                txDataWithDefaults.from = txDataWithDefaults.from.toLowerCase();
            }

            const txHash = await self._web3Wrapper.sendTransactionAsync(txDataWithDefaults);
            return txHash;
        },
        /**
         * Sends an Ethereum transaction and waits until the transaction has been successfully mined without reverting.
         * If the transaction was mined, but reverted, an error is thrown.
         * @param _spender The address of the account able to transfer the tokens
         * @param _value The amount of wei to be approved for transfer
         * @param txData Additional data for transaction
         * @param pollingIntervalMs Interval at which to poll for success
         * @returns A promise that resolves when the transaction is successful
         */
        awaitTransactionSuccessAsync(
            _spender: string,
            _value: BigNumber,
            txData?: Partial<TxData>,
            pollingIntervalMs?: number,
            timeoutMs?: number,
        ): PromiseWithTransactionHash<TransactionReceiptWithDecodedLogs> {
            assert.isString('_spender', _spender);
            assert.isBigNumber('_value', _value);
            const self = (this as any) as DummyERC20TokenContract;
            const txHashPromise = self.approve.sendTransactionAsync(_spender.toLowerCase(), _value, txData);
            return new PromiseWithTransactionHash<TransactionReceiptWithDecodedLogs>(
                txHashPromise,
                (async (): Promise<TransactionReceiptWithDecodedLogs> => {
                    // When the transaction hash resolves, wait for it to be mined.
                    return self._web3Wrapper.awaitTransactionSuccessAsync(
                        await txHashPromise,
                        pollingIntervalMs,
                        timeoutMs,
                    );
                })(),
            );
        },
        /**
         * Estimates the gas cost of sending an Ethereum transaction calling this method with these arguments.
         * @param _spender The address of the account able to transfer the tokens
         * @param _value The amount of wei to be approved for transfer
         * @param txData Additional data for transaction
         * @returns The hash of the transaction
         */
        async estimateGasAsync(
            _spender: string,
            _value: BigNumber,
            txData?: Partial<TxData> | undefined,
        ): Promise<number> {
            assert.isString('_spender', _spender);
            assert.isBigNumber('_value', _value);
            const self = (this as any) as DummyERC20TokenContract;
            const encodedData = self._strictEncodeArguments('approve(address,uint256)', [
                _spender.toLowerCase(),
                _value,
            ]);
            const txDataWithDefaults = await BaseContract._applyDefaultsToTxDataAsync(
                {
                    to: self.address,
                    ...txData,
                    data: encodedData,
                },
                self._web3Wrapper.getContractDefaults(),
            );
            if (txDataWithDefaults.from !== undefined) {
                txDataWithDefaults.from = txDataWithDefaults.from.toLowerCase();
            }

            const gas = await self._web3Wrapper.estimateGasAsync(txDataWithDefaults);
            return gas;
        },
        async validateAndSendTransactionAsync(
            _spender: string,
            _value: BigNumber,
            txData?: Partial<TxData> | undefined,
        ): Promise<string> {
            await (this as any).approve.callAsync(_spender, _value, txData);
            const txHash = await (this as any).approve.sendTransactionAsync(_spender, _value, txData);
            return txHash;
        },
        /**
         * Sends a read-only call to the contract method. Returns the result that would happen if one were to send an
         * Ethereum transaction to this method, given the current state of the blockchain. Calls do not cost gas
         * since they don't modify state.
         * @param _spender The address of the account able to transfer the tokens
         * @param _value The amount of wei to be approved for transfer
         * @returns Always true if the call has enough gas to complete execution
         */
        async callAsync(
            _spender: string,
            _value: BigNumber,
            callData: Partial<CallData> = {},
            defaultBlock?: BlockParam,
        ): Promise<boolean> {
            assert.isString('_spender', _spender);
            assert.isBigNumber('_value', _value);
            assert.doesConformToSchema('callData', callData, schemas.callDataSchema, [
                schemas.addressSchema,
                schemas.numberSchema,
                schemas.jsNumber,
            ]);
            if (defaultBlock !== undefined) {
                assert.isBlockParam('defaultBlock', defaultBlock);
            }
            const self = (this as any) as DummyERC20TokenContract;
            const encodedData = self._strictEncodeArguments('approve(address,uint256)', [
                _spender.toLowerCase(),
                _value,
            ]);
            const callDataWithDefaults = await BaseContract._applyDefaultsToTxDataAsync(
                {
                    to: self.address,
                    ...callData,
                    data: encodedData,
                },
                self._web3Wrapper.getContractDefaults(),
            );
            callDataWithDefaults.from = callDataWithDefaults.from
                ? callDataWithDefaults.from.toLowerCase()
                : callDataWithDefaults.from;
            let rawCallResult;
            try {
                rawCallResult = await self._web3Wrapper.callAsync(callDataWithDefaults, defaultBlock);
            } catch (err) {
                BaseContract._throwIfThrownErrorIsRevertError(err);
                throw err;
            }
            BaseContract._throwIfCallResultIsRevertError(rawCallResult);
            const abiEncoder = self._lookupAbiEncoder('approve(address,uint256)');
            // tslint:disable boolean-naming
            const result = abiEncoder.strictDecodeReturnValue<boolean>(rawCallResult);
            // tslint:enable boolean-naming
            return result;
        },
        /**
         * Returns the ABI encoded transaction data needed to send an Ethereum transaction calling this method. Before
         * sending the Ethereum tx, this encoded tx data can first be sent to a separate signing service or can be used
         * to create a 0x transaction (see protocol spec for more details).
         * @param _spender The address of the account able to transfer the tokens
         * @param _value The amount of wei to be approved for transfer
         * @returns The ABI encoded transaction data as a string
         */
        getABIEncodedTransactionData(_spender: string, _value: BigNumber): string {
            assert.isString('_spender', _spender);
            assert.isBigNumber('_value', _value);
            const self = (this as any) as DummyERC20TokenContract;
            const abiEncodedTransactionData = self._strictEncodeArguments('approve(address,uint256)', [
                _spender.toLowerCase(),
                _value,
            ]);
            return abiEncodedTransactionData;
        },
        /**
         * Decode the ABI-encoded transaction data into its input arguments
         * @param callData The ABI-encoded transaction data
         * @returns An array representing the input arguments in order. Keynames of nested structs are preserved.
         */
        getABIDecodedTransactionData(callData: string): string {
            const self = (this as any) as DummyERC20TokenContract;
            const abiEncoder = self._lookupAbiEncoder('approve(address,uint256)');
            // tslint:disable boolean-naming
            const abiDecodedCallData = abiEncoder.strictDecode<string>(callData);
            return abiDecodedCallData;
        },
        /**
         * Decode the ABI-encoded return data from a transaction
         * @param returnData the data returned after transaction execution
         * @returns An array representing the output results in order.  Keynames of nested structs are preserved.
         */
        getABIDecodedReturnData(returnData: string): boolean {
            const self = (this as any) as DummyERC20TokenContract;
            const abiEncoder = self._lookupAbiEncoder('approve(address,uint256)');
            // tslint:disable boolean-naming
            const abiDecodedReturnData = abiEncoder.strictDecodeReturnValue<boolean>(returnData);
            return abiDecodedReturnData;
        },
        /**
         * Returns the 4 byte function selector as a hex string.
         */
        getSelector(): string {
            const self = (this as any) as DummyERC20TokenContract;
            const abiEncoder = self._lookupAbiEncoder('approve(address,uint256)');
            return abiEncoder.getSelector();
        },
    };
    /**
     * Query the balance of owner
     */
    public balanceOf = {
        /**
         * Sends a read-only call to the contract method. Returns the result that would happen if one were to send an
         * Ethereum transaction to this method, given the current state of the blockchain. Calls do not cost gas
         * since they don't modify state.
         * @param _owner The address from which the balance will be retrieved
         * @returns Balance of owner
         */
        async callAsync(
            _owner: string,
            callData: Partial<CallData> = {},
            defaultBlock?: BlockParam,
        ): Promise<BigNumber> {
            assert.isString('_owner', _owner);
            assert.doesConformToSchema('callData', callData, schemas.callDataSchema, [
                schemas.addressSchema,
                schemas.numberSchema,
                schemas.jsNumber,
            ]);
            if (defaultBlock !== undefined) {
                assert.isBlockParam('defaultBlock', defaultBlock);
            }
            const self = (this as any) as DummyERC20TokenContract;
            const encodedData = self._strictEncodeArguments('balanceOf(address)', [_owner.toLowerCase()]);
            const callDataWithDefaults = await BaseContract._applyDefaultsToTxDataAsync(
                {
                    to: self.address,
                    ...callData,
                    data: encodedData,
                },
                self._web3Wrapper.getContractDefaults(),
            );
            callDataWithDefaults.from = callDataWithDefaults.from
                ? callDataWithDefaults.from.toLowerCase()
                : callDataWithDefaults.from;
            let rawCallResult;
            try {
                rawCallResult = await self._web3Wrapper.callAsync(callDataWithDefaults, defaultBlock);
            } catch (err) {
                BaseContract._throwIfThrownErrorIsRevertError(err);
                throw err;
            }
            BaseContract._throwIfCallResultIsRevertError(rawCallResult);
            const abiEncoder = self._lookupAbiEncoder('balanceOf(address)');
            // tslint:disable boolean-naming
            const result = abiEncoder.strictDecodeReturnValue<BigNumber>(rawCallResult);
            // tslint:enable boolean-naming
            return result;
        },
        /**
         * Returns the ABI encoded transaction data needed to send an Ethereum transaction calling this method. Before
         * sending the Ethereum tx, this encoded tx data can first be sent to a separate signing service or can be used
         * to create a 0x transaction (see protocol spec for more details).
         * @param _owner The address from which the balance will be retrieved
         * @returns The ABI encoded transaction data as a string
         */
        getABIEncodedTransactionData(_owner: string): string {
            assert.isString('_owner', _owner);
            const self = (this as any) as DummyERC20TokenContract;
            const abiEncodedTransactionData = self._strictEncodeArguments('balanceOf(address)', [_owner.toLowerCase()]);
            return abiEncodedTransactionData;
        },
        /**
         * Decode the ABI-encoded transaction data into its input arguments
         * @param callData The ABI-encoded transaction data
         * @returns An array representing the input arguments in order. Keynames of nested structs are preserved.
         */
        getABIDecodedTransactionData(callData: string): string {
            const self = (this as any) as DummyERC20TokenContract;
            const abiEncoder = self._lookupAbiEncoder('balanceOf(address)');
            // tslint:disable boolean-naming
            const abiDecodedCallData = abiEncoder.strictDecode<string>(callData);
            return abiDecodedCallData;
        },
        /**
         * Decode the ABI-encoded return data from a transaction
         * @param returnData the data returned after transaction execution
         * @returns An array representing the output results in order.  Keynames of nested structs are preserved.
         */
        getABIDecodedReturnData(returnData: string): BigNumber {
            const self = (this as any) as DummyERC20TokenContract;
            const abiEncoder = self._lookupAbiEncoder('balanceOf(address)');
            // tslint:disable boolean-naming
            const abiDecodedReturnData = abiEncoder.strictDecodeReturnValue<BigNumber>(returnData);
            return abiDecodedReturnData;
        },
        /**
         * Returns the 4 byte function selector as a hex string.
         */
        getSelector(): string {
            const self = (this as any) as DummyERC20TokenContract;
            const abiEncoder = self._lookupAbiEncoder('totalSupply()');
            return abiEncoder.getSelector();
        },
    };
    public decimals = {
        /**
         * Sends a read-only call to the contract method. Returns the result that would happen if one were to send an
         * Ethereum transaction to this method, given the current state of the blockchain. Calls do not cost gas
         * since they don't modify state.
         */
        async callAsync(callData: Partial<CallData> = {}, defaultBlock?: BlockParam): Promise<BigNumber> {
            assert.doesConformToSchema('callData', callData, schemas.callDataSchema, [
                schemas.addressSchema,
                schemas.numberSchema,
                schemas.jsNumber,
            ]);
            if (defaultBlock !== undefined) {
                assert.isBlockParam('defaultBlock', defaultBlock);
            }
            const self = (this as any) as DummyERC20TokenContract;
            const encodedData = self._strictEncodeArguments('decimals()', []);
            const callDataWithDefaults = await BaseContract._applyDefaultsToTxDataAsync(
                {
                    to: self.address,
                    ...callData,
                    data: encodedData,
                },
                self._web3Wrapper.getContractDefaults(),
            );
            callDataWithDefaults.from = callDataWithDefaults.from
                ? callDataWithDefaults.from.toLowerCase()
                : callDataWithDefaults.from;
            let rawCallResult;
            try {
                rawCallResult = await self._web3Wrapper.callAsync(callDataWithDefaults, defaultBlock);
            } catch (err) {
                BaseContract._throwIfThrownErrorIsRevertError(err);
                throw err;
            }
            BaseContract._throwIfCallResultIsRevertError(rawCallResult);
            const abiEncoder = self._lookupAbiEncoder('decimals()');
            // tslint:disable boolean-naming
            const result = abiEncoder.strictDecodeReturnValue<BigNumber>(rawCallResult);
            // tslint:enable boolean-naming
            return result;
        },
        /**
         * Returns the ABI encoded transaction data needed to send an Ethereum transaction calling this method. Before
         * sending the Ethereum tx, this encoded tx data can first be sent to a separate signing service or can be used
         * to create a 0x transaction (see protocol spec for more details).
         * @returns The ABI encoded transaction data as a string
         */
        getABIEncodedTransactionData(): string {
            const self = (this as any) as DummyERC20TokenContract;
            const abiEncodedTransactionData = self._strictEncodeArguments('decimals()', []);
            return abiEncodedTransactionData;
        },
        /**
         * Decode the ABI-encoded transaction data into its input arguments
         * @param callData The ABI-encoded transaction data
         * @returns An array representing the input arguments in order. Keynames of nested structs are preserved.
         */
        getABIDecodedTransactionData(callData: string): void {
            const self = (this as any) as DummyERC20TokenContract;
            const abiEncoder = self._lookupAbiEncoder('decimals()');
            // tslint:disable boolean-naming
            const abiDecodedCallData = abiEncoder.strictDecode<void>(callData);
            return abiDecodedCallData;
        },
        /**
         * Decode the ABI-encoded return data from a transaction
         * @param returnData the data returned after transaction execution
         * @returns An array representing the output results in order.  Keynames of nested structs are preserved.
         */
        getABIDecodedReturnData(returnData: string): BigNumber {
            const self = (this as any) as DummyERC20TokenContract;
            const abiEncoder = self._lookupAbiEncoder('decimals()');
            // tslint:disable boolean-naming
            const abiDecodedReturnData = abiEncoder.strictDecodeReturnValue<BigNumber>(returnData);
            return abiDecodedReturnData;
        },
    };
    /**
     * Mints new tokens for sender
     */
    public mint = {
        /**
         * Sends an Ethereum transaction executing this method with the supplied parameters. This is a read/write
         * Ethereum operation and will cost gas.
         * @param _value Amount of tokens to mint
         * @param txData Additional data for transaction
         * @returns The hash of the transaction
         */
        async sendTransactionAsync(_value: BigNumber, txData?: Partial<TxData> | undefined): Promise<string> {
            assert.isBigNumber('_value', _value);
            const self = (this as any) as DummyERC20TokenContract;
            const encodedData = self._strictEncodeArguments('mint(uint256)', [_value]);
            const txDataWithDefaults = await BaseContract._applyDefaultsToTxDataAsync(
                {
                    to: self.address,
                    ...txData,
                    data: encodedData,
                },
                self._web3Wrapper.getContractDefaults(),
            );
            if (txDataWithDefaults.from !== undefined) {
                txDataWithDefaults.from = txDataWithDefaults.from.toLowerCase();
            }

            const txHash = await self._web3Wrapper.sendTransactionAsync(txDataWithDefaults);
            return txHash;
        },
        /**
         * Sends an Ethereum transaction and waits until the transaction has been successfully mined without reverting.
         * If the transaction was mined, but reverted, an error is thrown.
         * @param _value Amount of tokens to mint
         * @param txData Additional data for transaction
         * @param pollingIntervalMs Interval at which to poll for success
         * @returns A promise that resolves when the transaction is successful
         */
        awaitTransactionSuccessAsync(
            _value: BigNumber,
            txData?: Partial<TxData>,
            pollingIntervalMs?: number,
            timeoutMs?: number,
        ): PromiseWithTransactionHash<TransactionReceiptWithDecodedLogs> {
            assert.isBigNumber('_value', _value);
            const self = (this as any) as DummyERC20TokenContract;
            const txHashPromise = self.mint.sendTransactionAsync(_value, txData);
            return new PromiseWithTransactionHash<TransactionReceiptWithDecodedLogs>(
                txHashPromise,
                (async (): Promise<TransactionReceiptWithDecodedLogs> => {
                    // When the transaction hash resolves, wait for it to be mined.
                    return self._web3Wrapper.awaitTransactionSuccessAsync(
                        await txHashPromise,
                        pollingIntervalMs,
                        timeoutMs,
                    );
                })(),
            );
        },
        /**
         * Estimates the gas cost of sending an Ethereum transaction calling this method with these arguments.
         * @param _value Amount of tokens to mint
         * @param txData Additional data for transaction
         * @returns The hash of the transaction
         */
        async estimateGasAsync(_value: BigNumber, txData?: Partial<TxData> | undefined): Promise<number> {
            assert.isBigNumber('_value', _value);
            const self = (this as any) as DummyERC20TokenContract;
            const encodedData = self._strictEncodeArguments('mint(uint256)', [_value]);
            const txDataWithDefaults = await BaseContract._applyDefaultsToTxDataAsync(
                {
                    to: self.address,
                    ...txData,
                    data: encodedData,
                },
                self._web3Wrapper.getContractDefaults(),
            );
            if (txDataWithDefaults.from !== undefined) {
                txDataWithDefaults.from = txDataWithDefaults.from.toLowerCase();
            }

            const gas = await self._web3Wrapper.estimateGasAsync(txDataWithDefaults);
            return gas;
        },
        async validateAndSendTransactionAsync(
            _value: BigNumber,
            txData?: Partial<TxData> | undefined,
        ): Promise<string> {
            await (this as any).mint.callAsync(_value, txData);
            const txHash = await (this as any).mint.sendTransactionAsync(_value, txData);
            return txHash;
        },
        /**
         * Sends a read-only call to the contract method. Returns the result that would happen if one were to send an
         * Ethereum transaction to this method, given the current state of the blockchain. Calls do not cost gas
         * since they don't modify state.
         * @param _value Amount of tokens to mint
         */
        async callAsync(_value: BigNumber, callData: Partial<CallData> = {}, defaultBlock?: BlockParam): Promise<void> {
            assert.isBigNumber('_value', _value);
            assert.doesConformToSchema('callData', callData, schemas.callDataSchema, [
                schemas.addressSchema,
                schemas.numberSchema,
                schemas.jsNumber,
            ]);
            if (defaultBlock !== undefined) {
                assert.isBlockParam('defaultBlock', defaultBlock);
            }
            const self = (this as any) as DummyERC20TokenContract;
            const encodedData = self._strictEncodeArguments('mint(uint256)', [_value]);
            const callDataWithDefaults = await BaseContract._applyDefaultsToTxDataAsync(
                {
                    to: self.address,
                    ...callData,
                    data: encodedData,
                },
                self._web3Wrapper.getContractDefaults(),
            );
            callDataWithDefaults.from = callDataWithDefaults.from
                ? callDataWithDefaults.from.toLowerCase()
                : callDataWithDefaults.from;
            let rawCallResult;
            try {
                rawCallResult = await self._web3Wrapper.callAsync(callDataWithDefaults, defaultBlock);
            } catch (err) {
                BaseContract._throwIfThrownErrorIsRevertError(err);
                throw err;
            }
            BaseContract._throwIfCallResultIsRevertError(rawCallResult);
            const abiEncoder = self._lookupAbiEncoder('mint(uint256)');
            // tslint:disable boolean-naming
            const result = abiEncoder.strictDecodeReturnValue<void>(rawCallResult);
            // tslint:enable boolean-naming
            return result;
        },
        /**
         * Returns the ABI encoded transaction data needed to send an Ethereum transaction calling this method. Before
         * sending the Ethereum tx, this encoded tx data can first be sent to a separate signing service or can be used
         * to create a 0x transaction (see protocol spec for more details).
         * @param _value Amount of tokens to mint
         * @returns The ABI encoded transaction data as a string
         */
        getABIEncodedTransactionData(_value: BigNumber): string {
            assert.isBigNumber('_value', _value);
            const self = (this as any) as DummyERC20TokenContract;
            const abiEncodedTransactionData = self._strictEncodeArguments('mint(uint256)', [_value]);
            return abiEncodedTransactionData;
        },
        /**
         * Decode the ABI-encoded transaction data into its input arguments
         * @param callData The ABI-encoded transaction data
         * @returns An array representing the input arguments in order. Keynames of nested structs are preserved.
         */
        getABIDecodedTransactionData(callData: string): [BigNumber] {
            const self = (this as any) as DummyERC20TokenContract;
            const abiEncoder = self._lookupAbiEncoder('mint(uint256)');
            // tslint:disable boolean-naming
            const abiDecodedCallData = abiEncoder.strictDecode<[BigNumber]>(callData);
            return abiDecodedCallData;
        },
        /**
         * Decode the ABI-encoded return data from a transaction
         * @param returnData the data returned after transaction execution
         * @returns An array representing the output results in order.  Keynames of nested structs are preserved.
         */
        getABIDecodedReturnData(returnData: string): void {
            const self = (this as any) as DummyERC20TokenContract;
            const abiEncoder = self._lookupAbiEncoder('mint(uint256)');
            // tslint:disable boolean-naming
            const abiDecodedReturnData = abiEncoder.strictDecodeReturnValue<void>(returnData);
            return abiDecodedReturnData;
        },
        /**
         * Returns the 4 byte function selector as a hex string.
         */
        getSelector(): string {
            const self = (this as any) as DummyERC20TokenContract;
            const abiEncoder = self._lookupAbiEncoder('transferFrom(address,address,uint256)');
            return abiEncoder.getSelector();
        },
    };
    public name = {
        /**
         * Sends a read-only call to the contract method. Returns the result that would happen if one were to send an
         * Ethereum transaction to this method, given the current state of the blockchain. Calls do not cost gas
         * since they don't modify state.
         */
        async callAsync(callData: Partial<CallData> = {}, defaultBlock?: BlockParam): Promise<string> {
            assert.doesConformToSchema('callData', callData, schemas.callDataSchema, [
                schemas.addressSchema,
                schemas.numberSchema,
                schemas.jsNumber,
            ]);
            if (defaultBlock !== undefined) {
                assert.isBlockParam('defaultBlock', defaultBlock);
            }
            const self = (this as any) as DummyERC20TokenContract;
            const encodedData = self._strictEncodeArguments('name()', []);
            const callDataWithDefaults = await BaseContract._applyDefaultsToTxDataAsync(
                {
                    to: self.address,
                    ...callData,
                    data: encodedData,
                },
                self._web3Wrapper.getContractDefaults(),
            );
            callDataWithDefaults.from = callDataWithDefaults.from
                ? callDataWithDefaults.from.toLowerCase()
                : callDataWithDefaults.from;
            let rawCallResult;
            try {
                rawCallResult = await self._web3Wrapper.callAsync(callDataWithDefaults, defaultBlock);
            } catch (err) {
                BaseContract._throwIfThrownErrorIsRevertError(err);
                throw err;
            }
            BaseContract._throwIfCallResultIsRevertError(rawCallResult);
            const abiEncoder = self._lookupAbiEncoder('name()');
            // tslint:disable boolean-naming
            const result = abiEncoder.strictDecodeReturnValue<string>(rawCallResult);
            // tslint:enable boolean-naming
            return result;
        },
        /**
         * Returns the ABI encoded transaction data needed to send an Ethereum transaction calling this method. Before
         * sending the Ethereum tx, this encoded tx data can first be sent to a separate signing service or can be used
         * to create a 0x transaction (see protocol spec for more details).
         * @returns The ABI encoded transaction data as a string
         */
        getABIEncodedTransactionData(): string {
            const self = (this as any) as DummyERC20TokenContract;
            const abiEncodedTransactionData = self._strictEncodeArguments('name()', []);
            return abiEncodedTransactionData;
        },
        /**
         * Decode the ABI-encoded transaction data into its input arguments
         * @param callData The ABI-encoded transaction data
         * @returns An array representing the input arguments in order. Keynames of nested structs are preserved.
         */
        getABIDecodedTransactionData(callData: string): void {
            const self = (this as any) as DummyERC20TokenContract;
            const abiEncoder = self._lookupAbiEncoder('name()');
            // tslint:disable boolean-naming
            const abiDecodedCallData = abiEncoder.strictDecode<void>(callData);
            return abiDecodedCallData;
        },
        /**
         * Decode the ABI-encoded return data from a transaction
         * @param returnData the data returned after transaction execution
         * @returns An array representing the output results in order.  Keynames of nested structs are preserved.
         */
        getABIDecodedReturnData(returnData: string): string {
            const self = (this as any) as DummyERC20TokenContract;
            const abiEncoder = self._lookupAbiEncoder('name()');
            // tslint:disable boolean-naming
            const abiDecodedReturnData = abiEncoder.strictDecodeReturnValue<string>(returnData);
            return abiDecodedReturnData;
        },
        /**
         * Returns the 4 byte function selector as a hex string.
         */
        getSelector(): string {
            const self = (this as any) as DummyERC20TokenContract;
            const abiEncoder = self._lookupAbiEncoder('decimals()');
            return abiEncoder.getSelector();
        },
    };
    public owner = {
        /**
         * Sends a read-only call to the contract method. Returns the result that would happen if one were to send an
         * Ethereum transaction to this method, given the current state of the blockchain. Calls do not cost gas
         * since they don't modify state.
         */
        async callAsync(callData: Partial<CallData> = {}, defaultBlock?: BlockParam): Promise<string> {
            assert.doesConformToSchema('callData', callData, schemas.callDataSchema, [
                schemas.addressSchema,
                schemas.numberSchema,
                schemas.jsNumber,
            ]);
            if (defaultBlock !== undefined) {
                assert.isBlockParam('defaultBlock', defaultBlock);
            }
            const self = (this as any) as DummyERC20TokenContract;
            const encodedData = self._strictEncodeArguments('owner()', []);
            const callDataWithDefaults = await BaseContract._applyDefaultsToTxDataAsync(
                {
                    to: self.address,
                    ...callData,
                    data: encodedData,
                },
                self._web3Wrapper.getContractDefaults(),
            );
            callDataWithDefaults.from = callDataWithDefaults.from
                ? callDataWithDefaults.from.toLowerCase()
                : callDataWithDefaults.from;
            let rawCallResult;
            try {
                rawCallResult = await self._web3Wrapper.callAsync(callDataWithDefaults, defaultBlock);
            } catch (err) {
                BaseContract._throwIfThrownErrorIsRevertError(err);
                throw err;
            }
            BaseContract._throwIfCallResultIsRevertError(rawCallResult);
            const abiEncoder = self._lookupAbiEncoder('owner()');
            // tslint:disable boolean-naming
            const result = abiEncoder.strictDecodeReturnValue<string>(rawCallResult);
            // tslint:enable boolean-naming
            return result;
        },
        /**
         * Returns the ABI encoded transaction data needed to send an Ethereum transaction calling this method. Before
         * sending the Ethereum tx, this encoded tx data can first be sent to a separate signing service or can be used
         * to create a 0x transaction (see protocol spec for more details).
         * @returns The ABI encoded transaction data as a string
         */
        getABIEncodedTransactionData(): string {
            const self = (this as any) as DummyERC20TokenContract;
            const abiEncodedTransactionData = self._strictEncodeArguments('owner()', []);
            return abiEncodedTransactionData;
        },
        /**
         * Decode the ABI-encoded transaction data into its input arguments
         * @param callData The ABI-encoded transaction data
         * @returns An array representing the input arguments in order. Keynames of nested structs are preserved.
         */
        getABIDecodedTransactionData(callData: string): void {
            const self = (this as any) as DummyERC20TokenContract;
            const abiEncoder = self._lookupAbiEncoder('owner()');
            // tslint:disable boolean-naming
            const abiDecodedCallData = abiEncoder.strictDecode<void>(callData);
            return abiDecodedCallData;
        },
        /**
         * Decode the ABI-encoded return data from a transaction
         * @param returnData the data returned after transaction execution
         * @returns An array representing the output results in order.  Keynames of nested structs are preserved.
         */
        getABIDecodedReturnData(returnData: string): string {
            const self = (this as any) as DummyERC20TokenContract;
            const abiEncoder = self._lookupAbiEncoder('owner()');
            // tslint:disable boolean-naming
            const abiDecodedReturnData = abiEncoder.strictDecodeReturnValue<string>(returnData);
            return abiDecodedReturnData;
        },
        /**
         * Returns the 4 byte function selector as a hex string.
         */
        getSelector(): string {
            const self = (this as any) as DummyERC20TokenContract;
            const abiEncoder = self._lookupAbiEncoder('balanceOf(address)');
            return abiEncoder.getSelector();
        },
    };
    /**
     * Sets the balance of target address
     */
    public setBalance = {
        /**
         * Sends an Ethereum transaction executing this method with the supplied parameters. This is a read/write
         * Ethereum operation and will cost gas.
         * @param _target Address or which balance will be updated
         * @param _value New balance of target address
         * @param txData Additional data for transaction
         * @returns The hash of the transaction
         */
        async sendTransactionAsync(
            _target: string,
            _value: BigNumber,
            txData?: Partial<TxData> | undefined,
        ): Promise<string> {
            assert.isString('_target', _target);
            assert.isBigNumber('_value', _value);
            const self = (this as any) as DummyERC20TokenContract;
            const encodedData = self._strictEncodeArguments('setBalance(address,uint256)', [
                _target.toLowerCase(),
                _value,
            ]);
            const txDataWithDefaults = await BaseContract._applyDefaultsToTxDataAsync(
                {
                    to: self.address,
                    ...txData,
                    data: encodedData,
                },
                self._web3Wrapper.getContractDefaults(),
            );
            if (txDataWithDefaults.from !== undefined) {
                txDataWithDefaults.from = txDataWithDefaults.from.toLowerCase();
            }

            const txHash = await self._web3Wrapper.sendTransactionAsync(txDataWithDefaults);
            return txHash;
        },
        /**
         * Sends an Ethereum transaction and waits until the transaction has been successfully mined without reverting.
         * If the transaction was mined, but reverted, an error is thrown.
         * @param _target Address or which balance will be updated
         * @param _value New balance of target address
         * @param txData Additional data for transaction
         * @param pollingIntervalMs Interval at which to poll for success
         * @returns A promise that resolves when the transaction is successful
         */
        awaitTransactionSuccessAsync(
            _target: string,
            _value: BigNumber,
            txData?: Partial<TxData>,
            pollingIntervalMs?: number,
            timeoutMs?: number,
        ): PromiseWithTransactionHash<TransactionReceiptWithDecodedLogs> {
            assert.isString('_target', _target);
            assert.isBigNumber('_value', _value);
            const self = (this as any) as DummyERC20TokenContract;
            const txHashPromise = self.setBalance.sendTransactionAsync(_target.toLowerCase(), _value, txData);
            return new PromiseWithTransactionHash<TransactionReceiptWithDecodedLogs>(
                txHashPromise,
                (async (): Promise<TransactionReceiptWithDecodedLogs> => {
                    // When the transaction hash resolves, wait for it to be mined.
                    return self._web3Wrapper.awaitTransactionSuccessAsync(
                        await txHashPromise,
                        pollingIntervalMs,
                        timeoutMs,
                    );
                })(),
            );
        },
        /**
         * Estimates the gas cost of sending an Ethereum transaction calling this method with these arguments.
         * @param _target Address or which balance will be updated
         * @param _value New balance of target address
         * @param txData Additional data for transaction
         * @returns The hash of the transaction
         */
        async estimateGasAsync(
            _target: string,
            _value: BigNumber,
            txData?: Partial<TxData> | undefined,
        ): Promise<number> {
            assert.isString('_target', _target);
            assert.isBigNumber('_value', _value);
            const self = (this as any) as DummyERC20TokenContract;
            const encodedData = self._strictEncodeArguments('setBalance(address,uint256)', [
                _target.toLowerCase(),
                _value,
            ]);
            const txDataWithDefaults = await BaseContract._applyDefaultsToTxDataAsync(
                {
                    to: self.address,
                    ...txData,
                    data: encodedData,
                },
                self._web3Wrapper.getContractDefaults(),
            );
            if (txDataWithDefaults.from !== undefined) {
                txDataWithDefaults.from = txDataWithDefaults.from.toLowerCase();
            }

            const gas = await self._web3Wrapper.estimateGasAsync(txDataWithDefaults);
            return gas;
        },
        async validateAndSendTransactionAsync(
            _target: string,
            _value: BigNumber,
            txData?: Partial<TxData> | undefined,
        ): Promise<string> {
            await (this as any).setBalance.callAsync(_target, _value, txData);
            const txHash = await (this as any).setBalance.sendTransactionAsync(_target, _value, txData);
            return txHash;
        },
        /**
         * Sends a read-only call to the contract method. Returns the result that would happen if one were to send an
         * Ethereum transaction to this method, given the current state of the blockchain. Calls do not cost gas
         * since they don't modify state.
         * @param _target Address or which balance will be updated
         * @param _value New balance of target address
         */
        async callAsync(
            _target: string,
            _value: BigNumber,
            callData: Partial<CallData> = {},
            defaultBlock?: BlockParam,
        ): Promise<void> {
            assert.isString('_target', _target);
            assert.isBigNumber('_value', _value);
            assert.doesConformToSchema('callData', callData, schemas.callDataSchema, [
                schemas.addressSchema,
                schemas.numberSchema,
                schemas.jsNumber,
            ]);
            if (defaultBlock !== undefined) {
                assert.isBlockParam('defaultBlock', defaultBlock);
            }
            const self = (this as any) as DummyERC20TokenContract;
            const encodedData = self._strictEncodeArguments('setBalance(address,uint256)', [
                _target.toLowerCase(),
                _value,
            ]);
            const callDataWithDefaults = await BaseContract._applyDefaultsToTxDataAsync(
                {
                    to: self.address,
                    ...callData,
                    data: encodedData,
                },
                self._web3Wrapper.getContractDefaults(),
            );
            callDataWithDefaults.from = callDataWithDefaults.from
                ? callDataWithDefaults.from.toLowerCase()
                : callDataWithDefaults.from;
            let rawCallResult;
            try {
                rawCallResult = await self._web3Wrapper.callAsync(callDataWithDefaults, defaultBlock);
            } catch (err) {
                BaseContract._throwIfThrownErrorIsRevertError(err);
                throw err;
            }
            BaseContract._throwIfCallResultIsRevertError(rawCallResult);
            const abiEncoder = self._lookupAbiEncoder('setBalance(address,uint256)');
            // tslint:disable boolean-naming
            const result = abiEncoder.strictDecodeReturnValue<void>(rawCallResult);
            // tslint:enable boolean-naming
            return result;
        },
        /**
         * Returns the ABI encoded transaction data needed to send an Ethereum transaction calling this method. Before
         * sending the Ethereum tx, this encoded tx data can first be sent to a separate signing service or can be used
         * to create a 0x transaction (see protocol spec for more details).
         * @param _target Address or which balance will be updated
         * @param _value New balance of target address
         * @returns The ABI encoded transaction data as a string
         */
        getABIEncodedTransactionData(_target: string, _value: BigNumber): string {
            assert.isString('_target', _target);
            assert.isBigNumber('_value', _value);
            const self = (this as any) as DummyERC20TokenContract;
            const abiEncodedTransactionData = self._strictEncodeArguments('setBalance(address,uint256)', [
                _target.toLowerCase(),
                _value,
            ]);
            return abiEncodedTransactionData;
        },
        /**
         * Decode the ABI-encoded transaction data into its input arguments
         * @param callData The ABI-encoded transaction data
         * @returns An array representing the input arguments in order. Keynames of nested structs are preserved.
         */
        getABIDecodedTransactionData(callData: string): [string, BigNumber] {
            const self = (this as any) as DummyERC20TokenContract;
            const abiEncoder = self._lookupAbiEncoder('setBalance(address,uint256)');
            // tslint:disable boolean-naming
            const abiDecodedCallData = abiEncoder.strictDecode<[string, BigNumber]>(callData);
            return abiDecodedCallData;
        },
        /**
         * Decode the ABI-encoded return data from a transaction
         * @param returnData the data returned after transaction execution
         * @returns An array representing the output results in order.  Keynames of nested structs are preserved.
         */
        getABIDecodedReturnData(returnData: string): void {
            const self = (this as any) as DummyERC20TokenContract;
            const abiEncoder = self._lookupAbiEncoder('setBalance(address,uint256)');
            // tslint:disable boolean-naming
            const abiDecodedReturnData = abiEncoder.strictDecodeReturnValue<void>(returnData);
            return abiDecodedReturnData;
        },
        /**
         * Returns the 4 byte function selector as a hex string.
         */
        getSelector(): string {
            const self = (this as any) as DummyERC20TokenContract;
            const abiEncoder = self._lookupAbiEncoder('owner()');
            return abiEncoder.getSelector();
        },
    };
    public symbol = {
        /**
         * Sends a read-only call to the contract method. Returns the result that would happen if one were to send an
         * Ethereum transaction to this method, given the current state of the blockchain. Calls do not cost gas
         * since they don't modify state.
         */
        async callAsync(callData: Partial<CallData> = {}, defaultBlock?: BlockParam): Promise<string> {
            assert.doesConformToSchema('callData', callData, schemas.callDataSchema, [
                schemas.addressSchema,
                schemas.numberSchema,
                schemas.jsNumber,
            ]);
            if (defaultBlock !== undefined) {
                assert.isBlockParam('defaultBlock', defaultBlock);
            }
            const self = (this as any) as DummyERC20TokenContract;
            const encodedData = self._strictEncodeArguments('symbol()', []);
            const callDataWithDefaults = await BaseContract._applyDefaultsToTxDataAsync(
                {
                    to: self.address,
                    ...callData,
                    data: encodedData,
                },
                self._web3Wrapper.getContractDefaults(),
            );
            callDataWithDefaults.from = callDataWithDefaults.from
                ? callDataWithDefaults.from.toLowerCase()
                : callDataWithDefaults.from;
            let rawCallResult;
            try {
                rawCallResult = await self._web3Wrapper.callAsync(callDataWithDefaults, defaultBlock);
            } catch (err) {
                BaseContract._throwIfThrownErrorIsRevertError(err);
                throw err;
            }
            BaseContract._throwIfCallResultIsRevertError(rawCallResult);
            const abiEncoder = self._lookupAbiEncoder('symbol()');
            // tslint:disable boolean-naming
            const result = abiEncoder.strictDecodeReturnValue<string>(rawCallResult);
            // tslint:enable boolean-naming
            return result;
        },
        /**
         * Returns the ABI encoded transaction data needed to send an Ethereum transaction calling this method. Before
         * sending the Ethereum tx, this encoded tx data can first be sent to a separate signing service or can be used
         * to create a 0x transaction (see protocol spec for more details).
         * @returns The ABI encoded transaction data as a string
         */
        getABIEncodedTransactionData(): string {
            const self = (this as any) as DummyERC20TokenContract;
            const abiEncodedTransactionData = self._strictEncodeArguments('symbol()', []);
            return abiEncodedTransactionData;
        },
        /**
         * Decode the ABI-encoded transaction data into its input arguments
         * @param callData The ABI-encoded transaction data
         * @returns An array representing the input arguments in order. Keynames of nested structs are preserved.
         */
        getABIDecodedTransactionData(callData: string): void {
            const self = (this as any) as DummyERC20TokenContract;
            const abiEncoder = self._lookupAbiEncoder('symbol()');
            // tslint:disable boolean-naming
            const abiDecodedCallData = abiEncoder.strictDecode<void>(callData);
            return abiDecodedCallData;
        },
        /**
         * Decode the ABI-encoded return data from a transaction
         * @param returnData the data returned after transaction execution
         * @returns An array representing the output results in order.  Keynames of nested structs are preserved.
         */
        getABIDecodedReturnData(returnData: string): string {
            const self = (this as any) as DummyERC20TokenContract;
            const abiEncoder = self._lookupAbiEncoder('symbol()');
            // tslint:disable boolean-naming
            const abiDecodedReturnData = abiEncoder.strictDecodeReturnValue<string>(returnData);
            return abiDecodedReturnData;
        },
        /**
         * Returns the 4 byte function selector as a hex string.
         */
        getSelector(): string {
            const self = (this as any) as DummyERC20TokenContract;
            const abiEncoder = self._lookupAbiEncoder('symbol()');
            return abiEncoder.getSelector();
        },
    };
    /**
     * Query total supply of token
     */
    public totalSupply = {
        /**
         * Sends a read-only call to the contract method. Returns the result that would happen if one were to send an
         * Ethereum transaction to this method, given the current state of the blockchain. Calls do not cost gas
         * since they don't modify state.
         * @returns Total supply of token
         */
        async callAsync(callData: Partial<CallData> = {}, defaultBlock?: BlockParam): Promise<BigNumber> {
            assert.doesConformToSchema('callData', callData, schemas.callDataSchema, [
                schemas.addressSchema,
                schemas.numberSchema,
                schemas.jsNumber,
            ]);
            if (defaultBlock !== undefined) {
                assert.isBlockParam('defaultBlock', defaultBlock);
            }
            const self = (this as any) as DummyERC20TokenContract;
            const encodedData = self._strictEncodeArguments('totalSupply()', []);
            const callDataWithDefaults = await BaseContract._applyDefaultsToTxDataAsync(
                {
                    to: self.address,
                    ...callData,
                    data: encodedData,
                },
                self._web3Wrapper.getContractDefaults(),
            );
            callDataWithDefaults.from = callDataWithDefaults.from
                ? callDataWithDefaults.from.toLowerCase()
                : callDataWithDefaults.from;
            let rawCallResult;
            try {
                rawCallResult = await self._web3Wrapper.callAsync(callDataWithDefaults, defaultBlock);
            } catch (err) {
                BaseContract._throwIfThrownErrorIsRevertError(err);
                throw err;
            }
            BaseContract._throwIfCallResultIsRevertError(rawCallResult);
            const abiEncoder = self._lookupAbiEncoder('totalSupply()');
            // tslint:disable boolean-naming
            const result = abiEncoder.strictDecodeReturnValue<BigNumber>(rawCallResult);
            // tslint:enable boolean-naming
            return result;
        },
        /**
         * Returns the ABI encoded transaction data needed to send an Ethereum transaction calling this method. Before
         * sending the Ethereum tx, this encoded tx data can first be sent to a separate signing service or can be used
         * to create a 0x transaction (see protocol spec for more details).
         * @returns The ABI encoded transaction data as a string
         */
        getABIEncodedTransactionData(): string {
            const self = (this as any) as DummyERC20TokenContract;
            const abiEncodedTransactionData = self._strictEncodeArguments('totalSupply()', []);
            return abiEncodedTransactionData;
        },
        /**
         * Decode the ABI-encoded transaction data into its input arguments
         * @param callData The ABI-encoded transaction data
         * @returns An array representing the input arguments in order. Keynames of nested structs are preserved.
         */
        getABIDecodedTransactionData(callData: string): void {
            const self = (this as any) as DummyERC20TokenContract;
            const abiEncoder = self._lookupAbiEncoder('totalSupply()');
            // tslint:disable boolean-naming
            const abiDecodedCallData = abiEncoder.strictDecode<void>(callData);
            return abiDecodedCallData;
        },
        /**
         * Decode the ABI-encoded return data from a transaction
         * @param returnData the data returned after transaction execution
         * @returns An array representing the output results in order.  Keynames of nested structs are preserved.
         */
        getABIDecodedReturnData(returnData: string): BigNumber {
            const self = (this as any) as DummyERC20TokenContract;
            const abiEncoder = self._lookupAbiEncoder('totalSupply()');
            // tslint:disable boolean-naming
            const abiDecodedReturnData = abiEncoder.strictDecodeReturnValue<BigNumber>(returnData);
            return abiDecodedReturnData;
        },
        /**
         * Returns the 4 byte function selector as a hex string.
         */
        getSelector(): string {
            const self = (this as any) as DummyERC20TokenContract;
            const abiEncoder = self._lookupAbiEncoder('mint(uint256)');
            return abiEncoder.getSelector();
        },
    };
    /**
     * send `value` token to `to` from `msg.sender`
     */
    public transfer = {
        /**
         * Sends an Ethereum transaction executing this method with the supplied parameters. This is a read/write
         * Ethereum operation and will cost gas.
         * @param _to The address of the recipient
         * @param _value The amount of token to be transferred
         * @param txData Additional data for transaction
         * @returns The hash of the transaction
         */
        async sendTransactionAsync(
            _to: string,
            _value: BigNumber,
            txData?: Partial<TxData> | undefined,
        ): Promise<string> {
            assert.isString('_to', _to);
            assert.isBigNumber('_value', _value);
            const self = (this as any) as DummyERC20TokenContract;
            const encodedData = self._strictEncodeArguments('transfer(address,uint256)', [_to.toLowerCase(), _value]);
            const txDataWithDefaults = await BaseContract._applyDefaultsToTxDataAsync(
                {
                    to: self.address,
                    ...txData,
                    data: encodedData,
                },
                self._web3Wrapper.getContractDefaults(),
            );
            if (txDataWithDefaults.from !== undefined) {
                txDataWithDefaults.from = txDataWithDefaults.from.toLowerCase();
            }

            const txHash = await self._web3Wrapper.sendTransactionAsync(txDataWithDefaults);
            return txHash;
        },
        /**
         * Sends an Ethereum transaction and waits until the transaction has been successfully mined without reverting.
         * If the transaction was mined, but reverted, an error is thrown.
         * @param _to The address of the recipient
         * @param _value The amount of token to be transferred
         * @param txData Additional data for transaction
         * @param pollingIntervalMs Interval at which to poll for success
         * @returns A promise that resolves when the transaction is successful
         */
        awaitTransactionSuccessAsync(
            _to: string,
            _value: BigNumber,
            txData?: Partial<TxData>,
            pollingIntervalMs?: number,
            timeoutMs?: number,
        ): PromiseWithTransactionHash<TransactionReceiptWithDecodedLogs> {
            assert.isString('_to', _to);
            assert.isBigNumber('_value', _value);
            const self = (this as any) as DummyERC20TokenContract;
            const txHashPromise = self.transfer.sendTransactionAsync(_to.toLowerCase(), _value, txData);
            return new PromiseWithTransactionHash<TransactionReceiptWithDecodedLogs>(
                txHashPromise,
                (async (): Promise<TransactionReceiptWithDecodedLogs> => {
                    // When the transaction hash resolves, wait for it to be mined.
                    return self._web3Wrapper.awaitTransactionSuccessAsync(
                        await txHashPromise,
                        pollingIntervalMs,
                        timeoutMs,
                    );
                })(),
            );
        },
        /**
         * Estimates the gas cost of sending an Ethereum transaction calling this method with these arguments.
         * @param _to The address of the recipient
         * @param _value The amount of token to be transferred
         * @param txData Additional data for transaction
         * @returns The hash of the transaction
         */
        async estimateGasAsync(_to: string, _value: BigNumber, txData?: Partial<TxData> | undefined): Promise<number> {
            assert.isString('_to', _to);
            assert.isBigNumber('_value', _value);
            const self = (this as any) as DummyERC20TokenContract;
            const encodedData = self._strictEncodeArguments('transfer(address,uint256)', [_to.toLowerCase(), _value]);
            const txDataWithDefaults = await BaseContract._applyDefaultsToTxDataAsync(
                {
                    to: self.address,
                    ...txData,
                    data: encodedData,
                },
                self._web3Wrapper.getContractDefaults(),
            );
            if (txDataWithDefaults.from !== undefined) {
                txDataWithDefaults.from = txDataWithDefaults.from.toLowerCase();
            }

            const gas = await self._web3Wrapper.estimateGasAsync(txDataWithDefaults);
            return gas;
        },
        async validateAndSendTransactionAsync(
            _to: string,
            _value: BigNumber,
            txData?: Partial<TxData> | undefined,
        ): Promise<string> {
            await (this as any).transfer.callAsync(_to, _value, txData);
            const txHash = await (this as any).transfer.sendTransactionAsync(_to, _value, txData);
            return txHash;
        },
<<<<<<< HEAD
        /**
         * Returns the 4 byte function selector as a hex string.
         */
        getSelector(): string {
            const self = (this as any) as DummyERC20TokenContract;
            const abiEncoder = self._lookupAbiEncoder('transfer(address,uint256)');
            return abiEncoder.getSelector();
        },
    };
    public allowance = {
=======
>>>>>>> ccf40fd6
        /**
         * Sends a read-only call to the contract method. Returns the result that would happen if one were to send an
         * Ethereum transaction to this method, given the current state of the blockchain. Calls do not cost gas
         * since they don't modify state.
         * @param _to The address of the recipient
         * @param _value The amount of token to be transferred
         * @returns True if transfer was successful
         */
        async callAsync(
            _to: string,
            _value: BigNumber,
            callData: Partial<CallData> = {},
            defaultBlock?: BlockParam,
        ): Promise<boolean> {
            assert.isString('_to', _to);
            assert.isBigNumber('_value', _value);
            assert.doesConformToSchema('callData', callData, schemas.callDataSchema, [
                schemas.addressSchema,
                schemas.numberSchema,
                schemas.jsNumber,
            ]);
            if (defaultBlock !== undefined) {
                assert.isBlockParam('defaultBlock', defaultBlock);
            }
            const self = (this as any) as DummyERC20TokenContract;
            const encodedData = self._strictEncodeArguments('transfer(address,uint256)', [_to.toLowerCase(), _value]);
            const callDataWithDefaults = await BaseContract._applyDefaultsToTxDataAsync(
                {
                    to: self.address,
                    ...callData,
                    data: encodedData,
                },
                self._web3Wrapper.getContractDefaults(),
            );
            callDataWithDefaults.from = callDataWithDefaults.from
                ? callDataWithDefaults.from.toLowerCase()
                : callDataWithDefaults.from;
            let rawCallResult;
            try {
                rawCallResult = await self._web3Wrapper.callAsync(callDataWithDefaults, defaultBlock);
            } catch (err) {
                BaseContract._throwIfThrownErrorIsRevertError(err);
                throw err;
            }
            BaseContract._throwIfCallResultIsRevertError(rawCallResult);
            const abiEncoder = self._lookupAbiEncoder('transfer(address,uint256)');
            // tslint:disable boolean-naming
            const result = abiEncoder.strictDecodeReturnValue<boolean>(rawCallResult);
            // tslint:enable boolean-naming
            return result;
        },
        /**
         * Returns the ABI encoded transaction data needed to send an Ethereum transaction calling this method. Before
         * sending the Ethereum tx, this encoded tx data can first be sent to a separate signing service or can be used
         * to create a 0x transaction (see protocol spec for more details).
         * @param _to The address of the recipient
         * @param _value The amount of token to be transferred
         * @returns The ABI encoded transaction data as a string
         */
        getABIEncodedTransactionData(_to: string, _value: BigNumber): string {
            assert.isString('_to', _to);
            assert.isBigNumber('_value', _value);
            const self = (this as any) as DummyERC20TokenContract;
            const abiEncodedTransactionData = self._strictEncodeArguments('transfer(address,uint256)', [
                _to.toLowerCase(),
                _value,
            ]);
            return abiEncodedTransactionData;
        },
        /**
         * Decode the ABI-encoded transaction data into its input arguments
         * @param callData The ABI-encoded transaction data
         * @returns An array representing the input arguments in order. Keynames of nested structs are preserved.
         */
        getABIDecodedTransactionData(callData: string): string {
            const self = (this as any) as DummyERC20TokenContract;
            const abiEncoder = self._lookupAbiEncoder('transfer(address,uint256)');
            // tslint:disable boolean-naming
            const abiDecodedCallData = abiEncoder.strictDecode<string>(callData);
            return abiDecodedCallData;
        },
        /**
         * Decode the ABI-encoded return data from a transaction
         * @param returnData the data returned after transaction execution
         * @returns An array representing the output results in order.  Keynames of nested structs are preserved.
         */
        getABIDecodedReturnData(returnData: string): boolean {
            const self = (this as any) as DummyERC20TokenContract;
            const abiEncoder = self._lookupAbiEncoder('transfer(address,uint256)');
            // tslint:disable boolean-naming
            const abiDecodedReturnData = abiEncoder.strictDecodeReturnValue<boolean>(returnData);
            return abiDecodedReturnData;
        },
        /**
         * Returns the 4 byte function selector as a hex string.
         */
        getSelector(): string {
            const self = (this as any) as DummyERC20TokenContract;
            const abiEncoder = self._lookupAbiEncoder('allowance(address,address)');
            return abiEncoder.getSelector();
        },
    };
    /**
     * ERC20 transferFrom, modified such that an allowance of MAX_UINT represents an unlimited allowance. See https://github.com/ethereum/EIPs/issues/717
     */
    public transferFrom = {
        /**
         * Sends an Ethereum transaction executing this method with the supplied parameters. This is a read/write
         * Ethereum operation and will cost gas.
         * @param _from Address to transfer from.
         * @param _to Address to transfer to.
         * @param _value Amount to transfer.
         * @param txData Additional data for transaction
         * @returns The hash of the transaction
         */
        async sendTransactionAsync(
            _from: string,
            _to: string,
            _value: BigNumber,
            txData?: Partial<TxData> | undefined,
        ): Promise<string> {
            assert.isString('_from', _from);
            assert.isString('_to', _to);
            assert.isBigNumber('_value', _value);
            const self = (this as any) as DummyERC20TokenContract;
            const encodedData = self._strictEncodeArguments('transferFrom(address,address,uint256)', [
                _from.toLowerCase(),
                _to.toLowerCase(),
                _value,
            ]);
            const txDataWithDefaults = await BaseContract._applyDefaultsToTxDataAsync(
                {
                    to: self.address,
                    ...txData,
                    data: encodedData,
                },
                self._web3Wrapper.getContractDefaults(),
            );
            if (txDataWithDefaults.from !== undefined) {
                txDataWithDefaults.from = txDataWithDefaults.from.toLowerCase();
            }

            const txHash = await self._web3Wrapper.sendTransactionAsync(txDataWithDefaults);
            return txHash;
        },
        /**
         * Sends an Ethereum transaction and waits until the transaction has been successfully mined without reverting.
         * If the transaction was mined, but reverted, an error is thrown.
         * @param _from Address to transfer from.
         * @param _to Address to transfer to.
         * @param _value Amount to transfer.
         * @param txData Additional data for transaction
         * @param pollingIntervalMs Interval at which to poll for success
         * @returns A promise that resolves when the transaction is successful
         */
        awaitTransactionSuccessAsync(
            _from: string,
            _to: string,
            _value: BigNumber,
            txData?: Partial<TxData>,
            pollingIntervalMs?: number,
            timeoutMs?: number,
        ): PromiseWithTransactionHash<TransactionReceiptWithDecodedLogs> {
            assert.isString('_from', _from);
            assert.isString('_to', _to);
            assert.isBigNumber('_value', _value);
            const self = (this as any) as DummyERC20TokenContract;
            const txHashPromise = self.transferFrom.sendTransactionAsync(
                _from.toLowerCase(),
                _to.toLowerCase(),
                _value,
                txData,
            );
            return new PromiseWithTransactionHash<TransactionReceiptWithDecodedLogs>(
                txHashPromise,
                (async (): Promise<TransactionReceiptWithDecodedLogs> => {
                    // When the transaction hash resolves, wait for it to be mined.
                    return self._web3Wrapper.awaitTransactionSuccessAsync(
                        await txHashPromise,
                        pollingIntervalMs,
                        timeoutMs,
                    );
                })(),
            );
        },
        /**
         * Estimates the gas cost of sending an Ethereum transaction calling this method with these arguments.
         * @param _from Address to transfer from.
         * @param _to Address to transfer to.
         * @param _value Amount to transfer.
         * @param txData Additional data for transaction
         * @returns The hash of the transaction
         */
        async estimateGasAsync(
            _from: string,
            _to: string,
            _value: BigNumber,
            txData?: Partial<TxData> | undefined,
        ): Promise<number> {
            assert.isString('_from', _from);
            assert.isString('_to', _to);
            assert.isBigNumber('_value', _value);
            const self = (this as any) as DummyERC20TokenContract;
            const encodedData = self._strictEncodeArguments('transferFrom(address,address,uint256)', [
                _from.toLowerCase(),
                _to.toLowerCase(),
                _value,
            ]);
            const txDataWithDefaults = await BaseContract._applyDefaultsToTxDataAsync(
                {
                    to: self.address,
                    ...txData,
                    data: encodedData,
                },
                self._web3Wrapper.getContractDefaults(),
            );
            if (txDataWithDefaults.from !== undefined) {
                txDataWithDefaults.from = txDataWithDefaults.from.toLowerCase();
            }

            const gas = await self._web3Wrapper.estimateGasAsync(txDataWithDefaults);
            return gas;
        },
        async validateAndSendTransactionAsync(
            _from: string,
            _to: string,
            _value: BigNumber,
            txData?: Partial<TxData> | undefined,
        ): Promise<string> {
            await (this as any).transferFrom.callAsync(_from, _to, _value, txData);
            const txHash = await (this as any).transferFrom.sendTransactionAsync(_from, _to, _value, txData);
            return txHash;
        },
        /**
         * Sends a read-only call to the contract method. Returns the result that would happen if one were to send an
         * Ethereum transaction to this method, given the current state of the blockchain. Calls do not cost gas
         * since they don't modify state.
         * @param _from Address to transfer from.
         * @param _to Address to transfer to.
         * @param _value Amount to transfer.
         * @returns Success of transfer.
         */
        async callAsync(
            _from: string,
            _to: string,
            _value: BigNumber,
            callData: Partial<CallData> = {},
            defaultBlock?: BlockParam,
        ): Promise<boolean> {
            assert.isString('_from', _from);
            assert.isString('_to', _to);
            assert.isBigNumber('_value', _value);
            assert.doesConformToSchema('callData', callData, schemas.callDataSchema, [
                schemas.addressSchema,
                schemas.numberSchema,
                schemas.jsNumber,
            ]);
            if (defaultBlock !== undefined) {
                assert.isBlockParam('defaultBlock', defaultBlock);
            }
            const self = (this as any) as DummyERC20TokenContract;
            const encodedData = self._strictEncodeArguments('transferFrom(address,address,uint256)', [
                _from.toLowerCase(),
                _to.toLowerCase(),
                _value,
            ]);
            const callDataWithDefaults = await BaseContract._applyDefaultsToTxDataAsync(
                {
                    to: self.address,
                    ...callData,
                    data: encodedData,
                },
                self._web3Wrapper.getContractDefaults(),
            );
            callDataWithDefaults.from = callDataWithDefaults.from
                ? callDataWithDefaults.from.toLowerCase()
                : callDataWithDefaults.from;
            let rawCallResult;
            try {
                rawCallResult = await self._web3Wrapper.callAsync(callDataWithDefaults, defaultBlock);
            } catch (err) {
                BaseContract._throwIfThrownErrorIsRevertError(err);
                throw err;
            }
            BaseContract._throwIfCallResultIsRevertError(rawCallResult);
            const abiEncoder = self._lookupAbiEncoder('transferFrom(address,address,uint256)');
            // tslint:disable boolean-naming
            const result = abiEncoder.strictDecodeReturnValue<boolean>(rawCallResult);
            // tslint:enable boolean-naming
            return result;
        },
        /**
         * Returns the ABI encoded transaction data needed to send an Ethereum transaction calling this method. Before
         * sending the Ethereum tx, this encoded tx data can first be sent to a separate signing service or can be used
         * to create a 0x transaction (see protocol spec for more details).
         * @param _from Address to transfer from.
         * @param _to Address to transfer to.
         * @param _value Amount to transfer.
         * @returns The ABI encoded transaction data as a string
         */
        getABIEncodedTransactionData(_from: string, _to: string, _value: BigNumber): string {
            assert.isString('_from', _from);
            assert.isString('_to', _to);
            assert.isBigNumber('_value', _value);
            const self = (this as any) as DummyERC20TokenContract;
            const abiEncodedTransactionData = self._strictEncodeArguments('transferFrom(address,address,uint256)', [
                _from.toLowerCase(),
                _to.toLowerCase(),
                _value,
            ]);
            return abiEncodedTransactionData;
        },
        /**
         * Decode the ABI-encoded transaction data into its input arguments
         * @param callData The ABI-encoded transaction data
         * @returns An array representing the input arguments in order. Keynames of nested structs are preserved.
         */
        getABIDecodedTransactionData(callData: string): string {
            const self = (this as any) as DummyERC20TokenContract;
            const abiEncoder = self._lookupAbiEncoder('transferFrom(address,address,uint256)');
            // tslint:disable boolean-naming
            const abiDecodedCallData = abiEncoder.strictDecode<string>(callData);
            return abiDecodedCallData;
        },
        /**
         * Decode the ABI-encoded return data from a transaction
         * @param returnData the data returned after transaction execution
         * @returns An array representing the output results in order.  Keynames of nested structs are preserved.
         */
        getABIDecodedReturnData(returnData: string): boolean {
            const self = (this as any) as DummyERC20TokenContract;
            const abiEncoder = self._lookupAbiEncoder('transferFrom(address,address,uint256)');
            // tslint:disable boolean-naming
            const abiDecodedReturnData = abiEncoder.strictDecodeReturnValue<boolean>(returnData);
            return abiDecodedReturnData;
        },
        /**
         * Returns the 4 byte function selector as a hex string.
         */
        getSelector(): string {
            const self = (this as any) as DummyERC20TokenContract;
            const abiEncoder = self._lookupAbiEncoder('setBalance(address,uint256)');
            return abiEncoder.getSelector();
        },
    };
    public transferOwnership = {
        /**
         * Sends an Ethereum transaction executing this method with the supplied parameters. This is a read/write
         * Ethereum operation and will cost gas.
         * @param txData Additional data for transaction
         * @returns The hash of the transaction
         */
        async sendTransactionAsync(newOwner: string, txData?: Partial<TxData> | undefined): Promise<string> {
            assert.isString('newOwner', newOwner);
            const self = (this as any) as DummyERC20TokenContract;
            const encodedData = self._strictEncodeArguments('transferOwnership(address)', [newOwner.toLowerCase()]);
            const txDataWithDefaults = await BaseContract._applyDefaultsToTxDataAsync(
                {
                    to: self.address,
                    ...txData,
                    data: encodedData,
                },
                self._web3Wrapper.getContractDefaults(),
            );
            if (txDataWithDefaults.from !== undefined) {
                txDataWithDefaults.from = txDataWithDefaults.from.toLowerCase();
            }

            const txHash = await self._web3Wrapper.sendTransactionAsync(txDataWithDefaults);
            return txHash;
        },
        /**
         * Sends an Ethereum transaction and waits until the transaction has been successfully mined without reverting.
         * If the transaction was mined, but reverted, an error is thrown.
         * @param txData Additional data for transaction
         * @param pollingIntervalMs Interval at which to poll for success
         * @returns A promise that resolves when the transaction is successful
         */
        awaitTransactionSuccessAsync(
            newOwner: string,
            txData?: Partial<TxData>,
            pollingIntervalMs?: number,
            timeoutMs?: number,
        ): PromiseWithTransactionHash<TransactionReceiptWithDecodedLogs> {
            assert.isString('newOwner', newOwner);
            const self = (this as any) as DummyERC20TokenContract;
            const txHashPromise = self.transferOwnership.sendTransactionAsync(newOwner.toLowerCase(), txData);
            return new PromiseWithTransactionHash<TransactionReceiptWithDecodedLogs>(
                txHashPromise,
                (async (): Promise<TransactionReceiptWithDecodedLogs> => {
                    // When the transaction hash resolves, wait for it to be mined.
                    return self._web3Wrapper.awaitTransactionSuccessAsync(
                        await txHashPromise,
                        pollingIntervalMs,
                        timeoutMs,
                    );
                })(),
            );
        },
        /**
         * Estimates the gas cost of sending an Ethereum transaction calling this method with these arguments.
         * @param txData Additional data for transaction
         * @returns The hash of the transaction
         */
        async estimateGasAsync(newOwner: string, txData?: Partial<TxData> | undefined): Promise<number> {
            assert.isString('newOwner', newOwner);
            const self = (this as any) as DummyERC20TokenContract;
            const encodedData = self._strictEncodeArguments('transferOwnership(address)', [newOwner.toLowerCase()]);
            const txDataWithDefaults = await BaseContract._applyDefaultsToTxDataAsync(
                {
                    to: self.address,
                    ...txData,
                    data: encodedData,
                },
                self._web3Wrapper.getContractDefaults(),
            );
            if (txDataWithDefaults.from !== undefined) {
                txDataWithDefaults.from = txDataWithDefaults.from.toLowerCase();
            }

            const gas = await self._web3Wrapper.estimateGasAsync(txDataWithDefaults);
            return gas;
        },
        async validateAndSendTransactionAsync(newOwner: string, txData?: Partial<TxData> | undefined): Promise<string> {
            await (this as any).transferOwnership.callAsync(newOwner, txData);
            const txHash = await (this as any).transferOwnership.sendTransactionAsync(newOwner, txData);
            return txHash;
        },
        /**
         * Sends a read-only call to the contract method. Returns the result that would happen if one were to send an
         * Ethereum transaction to this method, given the current state of the blockchain. Calls do not cost gas
         * since they don't modify state.
         */
        async callAsync(newOwner: string, callData: Partial<CallData> = {}, defaultBlock?: BlockParam): Promise<void> {
            assert.isString('newOwner', newOwner);
<<<<<<< HEAD
            assert.doesConformToSchema('callData', callData, schemas.callDataSchema, [
                schemas.addressSchema,
                schemas.numberSchema,
                schemas.jsNumber,
            ]);
            if (defaultBlock !== undefined) {
                assert.isBlockParam('defaultBlock', defaultBlock);
            }
            const self = (this as any) as DummyERC20TokenContract;
            const encodedData = self._strictEncodeArguments('transferOwnership(address)', [newOwner.toLowerCase()]);
            const callDataWithDefaults = await BaseContract._applyDefaultsToTxDataAsync(
                {
                    to: self.address,
                    ...callData,
                    data: encodedData,
                },
                self._web3Wrapper.getContractDefaults(),
            );
            callDataWithDefaults.from = callDataWithDefaults.from
                ? callDataWithDefaults.from.toLowerCase()
                : callDataWithDefaults.from;
            let rawCallResult;
            try {
                rawCallResult = await self._web3Wrapper.callAsync(callDataWithDefaults, defaultBlock);
            } catch (err) {
                BaseContract._throwIfThrownErrorIsRevertError(err);
                throw err;
            }
            BaseContract._throwIfCallResultIsRevertError(rawCallResult);
            const abiEncoder = self._lookupAbiEncoder('transferOwnership(address)');
            // tslint:disable boolean-naming
            const result = abiEncoder.strictDecodeReturnValue<void>(rawCallResult);
            // tslint:enable boolean-naming
            return result;
        },
        /**
         * Returns the ABI encoded transaction data needed to send an Ethereum transaction calling this method. Before
         * sending the Ethereum tx, this encoded tx data can first be sent to a separate signing service or can be used
         * to create a 0x transaction (see protocol spec for more details).
         * @returns The ABI encoded transaction data as a string
         */
        getABIEncodedTransactionData(newOwner: string): string {
            assert.isString('newOwner', newOwner);
            const self = (this as any) as DummyERC20TokenContract;
            const abiEncodedTransactionData = self._strictEncodeArguments('transferOwnership(address)', [
                newOwner.toLowerCase(),
            ]);
            return abiEncodedTransactionData;
        },
        /**
         * Decode the ABI-encoded transaction data into its input arguments
         * @param callData The ABI-encoded transaction data
         * @returns An array representing the input arguments in order. Keynames of nested structs are preserved.
         */
        getABIDecodedTransactionData(callData: string): [string] {
            const self = (this as any) as DummyERC20TokenContract;
            const abiEncoder = self._lookupAbiEncoder('transferOwnership(address)');
            // tslint:disable boolean-naming
            const abiDecodedCallData = abiEncoder.strictDecode<[string]>(callData);
            return abiDecodedCallData;
        },
        /**
         * Decode the ABI-encoded return data from a transaction
         * @param returnData the data returned after transaction execution
         * @returns An array representing the output results in order.  Keynames of nested structs are preserved.
         */
        getABIDecodedReturnData(returnData: string): void {
            const self = (this as any) as DummyERC20TokenContract;
            const abiEncoder = self._lookupAbiEncoder('transferOwnership(address)');
            // tslint:disable boolean-naming
            const abiDecodedReturnData = abiEncoder.strictDecodeReturnValue<void>(returnData);
            return abiDecodedReturnData;
        },
        /**
         * Returns the 4 byte function selector as a hex string.
         */
        getSelector(): string {
            const self = (this as any) as DummyERC20TokenContract;
            const abiEncoder = self._lookupAbiEncoder('transferOwnership(address)');
            return abiEncoder.getSelector();
        },
    };
    public MAX_MINT_AMOUNT = {
        /**
         * Sends a read-only call to the contract method. Returns the result that would happen if one were to send an
         * Ethereum transaction to this method, given the current state of the blockchain. Calls do not cost gas
         * since they don't modify state.
         */
        async callAsync(callData: Partial<CallData> = {}, defaultBlock?: BlockParam): Promise<BigNumber> {
=======
>>>>>>> ccf40fd6
            assert.doesConformToSchema('callData', callData, schemas.callDataSchema, [
                schemas.addressSchema,
                schemas.numberSchema,
                schemas.jsNumber,
            ]);
            if (defaultBlock !== undefined) {
                assert.isBlockParam('defaultBlock', defaultBlock);
            }
            const self = (this as any) as DummyERC20TokenContract;
            const encodedData = self._strictEncodeArguments('transferOwnership(address)', [newOwner.toLowerCase()]);
            const callDataWithDefaults = await BaseContract._applyDefaultsToTxDataAsync(
                {
                    to: self.address,
                    ...callData,
                    data: encodedData,
                },
                self._web3Wrapper.getContractDefaults(),
            );
            callDataWithDefaults.from = callDataWithDefaults.from
                ? callDataWithDefaults.from.toLowerCase()
                : callDataWithDefaults.from;
            let rawCallResult;
            try {
                rawCallResult = await self._web3Wrapper.callAsync(callDataWithDefaults, defaultBlock);
            } catch (err) {
                BaseContract._throwIfThrownErrorIsRevertError(err);
                throw err;
            }
            BaseContract._throwIfCallResultIsRevertError(rawCallResult);
            const abiEncoder = self._lookupAbiEncoder('transferOwnership(address)');
            // tslint:disable boolean-naming
            const result = abiEncoder.strictDecodeReturnValue<void>(rawCallResult);
            // tslint:enable boolean-naming
            return result;
        },
        /**
         * Returns the ABI encoded transaction data needed to send an Ethereum transaction calling this method. Before
         * sending the Ethereum tx, this encoded tx data can first be sent to a separate signing service or can be used
         * to create a 0x transaction (see protocol spec for more details).
         * @returns The ABI encoded transaction data as a string
         */
        getABIEncodedTransactionData(newOwner: string): string {
            assert.isString('newOwner', newOwner);
            const self = (this as any) as DummyERC20TokenContract;
            const abiEncodedTransactionData = self._strictEncodeArguments('transferOwnership(address)', [
                newOwner.toLowerCase(),
            ]);
            return abiEncodedTransactionData;
        },
        /**
         * Decode the ABI-encoded transaction data into its input arguments
         * @param callData The ABI-encoded transaction data
         * @returns An array representing the input arguments in order. Keynames of nested structs are preserved.
         */
        getABIDecodedTransactionData(callData: string): [string] {
            const self = (this as any) as DummyERC20TokenContract;
            const abiEncoder = self._lookupAbiEncoder('transferOwnership(address)');
            // tslint:disable boolean-naming
            const abiDecodedCallData = abiEncoder.strictDecode<[string]>(callData);
            return abiDecodedCallData;
        },
        /**
         * Decode the ABI-encoded return data from a transaction
         * @param returnData the data returned after transaction execution
         * @returns An array representing the output results in order.  Keynames of nested structs are preserved.
         */
        getABIDecodedReturnData(returnData: string): void {
            const self = (this as any) as DummyERC20TokenContract;
            const abiEncoder = self._lookupAbiEncoder('transferOwnership(address)');
            // tslint:disable boolean-naming
            const abiDecodedReturnData = abiEncoder.strictDecodeReturnValue<void>(returnData);
            return abiDecodedReturnData;
        },
        /**
         * Returns the 4 byte function selector as a hex string.
         */
        getSelector(): string {
            const self = (this as any) as DummyERC20TokenContract;
            const abiEncoder = self._lookupAbiEncoder('MAX_MINT_AMOUNT()');
            return abiEncoder.getSelector();
        },
    };
    private readonly _subscriptionManager: SubscriptionManager<DummyERC20TokenEventArgs, DummyERC20TokenEvents>;
    public static async deployFrom0xArtifactAsync(
        artifact: ContractArtifact | SimpleContractArtifact,
        supportedProvider: SupportedProvider,
        txDefaults: Partial<TxData>,
        logDecodeDependencies: { [contractName: string]: ContractArtifact | SimpleContractArtifact },
        _name: string,
        _symbol: string,
        _decimals: BigNumber,
        _totalSupply: BigNumber,
    ): Promise<DummyERC20TokenContract> {
        assert.doesConformToSchema('txDefaults', txDefaults, schemas.txDataSchema, [
            schemas.addressSchema,
            schemas.numberSchema,
            schemas.jsNumber,
        ]);
        if (artifact.compilerOutput === undefined) {
            throw new Error('Compiler output not found in the artifact file');
        }
        const provider = providerUtils.standardizeOrThrow(supportedProvider);
        const bytecode = artifact.compilerOutput.evm.bytecode.object;
        const abi = artifact.compilerOutput.abi;
        const logDecodeDependenciesAbiOnly: { [contractName: string]: ContractAbi } = {};
        if (Object.keys(logDecodeDependencies) !== undefined) {
            for (const key of Object.keys(logDecodeDependencies)) {
                logDecodeDependenciesAbiOnly[key] = logDecodeDependencies[key].compilerOutput.abi;
            }
        }
        return DummyERC20TokenContract.deployAsync(
            bytecode,
            abi,
            provider,
            txDefaults,
            logDecodeDependenciesAbiOnly,
            _name,
            _symbol,
            _decimals,
            _totalSupply,
        );
    }
    public static async deployAsync(
        bytecode: string,
        abi: ContractAbi,
        supportedProvider: SupportedProvider,
        txDefaults: Partial<TxData>,
        logDecodeDependencies: { [contractName: string]: ContractAbi },
        _name: string,
        _symbol: string,
        _decimals: BigNumber,
        _totalSupply: BigNumber,
    ): Promise<DummyERC20TokenContract> {
        assert.isHexString('bytecode', bytecode);
        assert.doesConformToSchema('txDefaults', txDefaults, schemas.txDataSchema, [
            schemas.addressSchema,
            schemas.numberSchema,
            schemas.jsNumber,
        ]);
        const provider = providerUtils.standardizeOrThrow(supportedProvider);
        const constructorAbi = BaseContract._lookupConstructorAbi(abi);
        [_name, _symbol, _decimals, _totalSupply] = BaseContract._formatABIDataItemList(
            constructorAbi.inputs,
            [_name, _symbol, _decimals, _totalSupply],
            BaseContract._bigNumberToString,
        );
        const iface = new ethers.utils.Interface(abi);
        const deployInfo = iface.deployFunction;
        const txData = deployInfo.encode(bytecode, [_name, _symbol, _decimals, _totalSupply]);
        const web3Wrapper = new Web3Wrapper(provider);
        const txDataWithDefaults = await BaseContract._applyDefaultsToTxDataAsync(
            { data: txData },
            txDefaults,
            web3Wrapper.estimateGasAsync.bind(web3Wrapper),
        );
        const txHash = await web3Wrapper.sendTransactionAsync(txDataWithDefaults);
        logUtils.log(`transactionHash: ${txHash}`);
        const txReceipt = await web3Wrapper.awaitTransactionSuccessAsync(txHash);
        logUtils.log(`DummyERC20Token successfully deployed at ${txReceipt.contractAddress}`);
        const contractInstance = new DummyERC20TokenContract(
            txReceipt.contractAddress as string,
            provider,
            txDefaults,
            logDecodeDependencies,
        );
        contractInstance.constructorArgs = [_name, _symbol, _decimals, _totalSupply];
        return contractInstance;
    }

    /**
     * @returns      The contract ABI
     */
    public static ABI(): ContractAbi {
        const abi = [
            {
                inputs: [
                    {
                        name: '_name',
                        type: 'string',
                    },
                    {
                        name: '_symbol',
                        type: 'string',
                    },
                    {
                        name: '_decimals',
                        type: 'uint256',
                    },
                    {
                        name: '_totalSupply',
                        type: 'uint256',
                    },
                ],
                outputs: [],
                payable: false,
                stateMutability: 'nonpayable',
                type: 'constructor',
            },
            {
                anonymous: false,
                inputs: [
                    {
                        name: '_owner',
                        type: 'address',
                        indexed: true,
                    },
                    {
                        name: '_spender',
                        type: 'address',
                        indexed: true,
                    },
                    {
                        name: '_value',
                        type: 'uint256',
                        indexed: false,
                    },
                ],
                name: 'Approval',
                outputs: [],
                type: 'event',
            },
            {
                anonymous: false,
                inputs: [
                    {
                        name: '_from',
                        type: 'address',
                        indexed: true,
                    },
                    {
                        name: '_to',
                        type: 'address',
                        indexed: true,
                    },
                    {
                        name: '_value',
                        type: 'uint256',
                        indexed: false,
                    },
                ],
                name: 'Transfer',
                outputs: [],
                type: 'event',
            },
            {
                constant: true,
                inputs: [],
                name: 'MAX_MINT_AMOUNT',
                outputs: [
                    {
                        name: '',
                        type: 'uint256',
                    },
                ],
                payable: false,
                stateMutability: 'view',
                type: 'function',
            },
            {
                constant: true,
                inputs: [
                    {
                        name: '_owner',
                        type: 'address',
                    },
                    {
                        name: '_spender',
                        type: 'address',
                    },
                ],
                name: 'allowance',
                outputs: [
                    {
                        name: '',
                        type: 'uint256',
                    },
                ],
                payable: false,
                stateMutability: 'view',
                type: 'function',
            },
            {
                constant: false,
                inputs: [
                    {
                        name: '_spender',
                        type: 'address',
                    },
                    {
                        name: '_value',
                        type: 'uint256',
                    },
                ],
                name: 'approve',
                outputs: [
                    {
                        name: '',
                        type: 'bool',
                    },
                ],
                payable: false,
                stateMutability: 'nonpayable',
                type: 'function',
            },
            {
                constant: true,
                inputs: [
                    {
                        name: '_owner',
                        type: 'address',
                    },
                ],
                name: 'balanceOf',
                outputs: [
                    {
                        name: '',
                        type: 'uint256',
                    },
                ],
                payable: false,
                stateMutability: 'view',
                type: 'function',
            },
            {
                constant: true,
                inputs: [],
                name: 'decimals',
                outputs: [
                    {
                        name: '',
                        type: 'uint256',
                    },
                ],
                payable: false,
                stateMutability: 'view',
                type: 'function',
            },
            {
                constant: false,
                inputs: [
                    {
                        name: '_value',
                        type: 'uint256',
                    },
                ],
                name: 'mint',
                outputs: [],
                payable: false,
                stateMutability: 'nonpayable',
                type: 'function',
            },
            {
                constant: true,
                inputs: [],
                name: 'name',
                outputs: [
                    {
                        name: '',
                        type: 'string',
                    },
                ],
                payable: false,
                stateMutability: 'view',
                type: 'function',
            },
            {
                constant: true,
                inputs: [],
                name: 'owner',
                outputs: [
                    {
                        name: '',
                        type: 'address',
                    },
                ],
                payable: false,
                stateMutability: 'view',
                type: 'function',
            },
            {
                constant: false,
                inputs: [
                    {
                        name: '_target',
                        type: 'address',
                    },
                    {
                        name: '_value',
                        type: 'uint256',
                    },
                ],
                name: 'setBalance',
                outputs: [],
                payable: false,
                stateMutability: 'nonpayable',
                type: 'function',
            },
            {
                constant: true,
                inputs: [],
                name: 'symbol',
                outputs: [
                    {
                        name: '',
                        type: 'string',
                    },
                ],
                payable: false,
                stateMutability: 'view',
                type: 'function',
            },
            {
                constant: true,
                inputs: [],
                name: 'totalSupply',
                outputs: [
                    {
                        name: '',
                        type: 'uint256',
                    },
                ],
                payable: false,
                stateMutability: 'view',
                type: 'function',
            },
            {
                constant: false,
                inputs: [
                    {
                        name: '_to',
                        type: 'address',
                    },
                    {
                        name: '_value',
                        type: 'uint256',
                    },
                ],
                name: 'transfer',
                outputs: [
                    {
                        name: '',
                        type: 'bool',
                    },
                ],
                payable: false,
                stateMutability: 'nonpayable',
                type: 'function',
            },
            {
                constant: false,
                inputs: [
                    {
                        name: '_from',
                        type: 'address',
                    },
                    {
                        name: '_to',
                        type: 'address',
                    },
                    {
                        name: '_value',
                        type: 'uint256',
                    },
                ],
                name: 'transferFrom',
                outputs: [
                    {
                        name: '',
                        type: 'bool',
                    },
                ],
                payable: false,
                stateMutability: 'nonpayable',
                type: 'function',
            },
            {
                constant: false,
                inputs: [
                    {
                        name: 'newOwner',
                        type: 'address',
                    },
                ],
                name: 'transferOwnership',
                outputs: [],
                payable: false,
                stateMutability: 'nonpayable',
                type: 'function',
            },
        ] as ContractAbi;
        return abi;
    }
    /**
     * Subscribe to an event type emitted by the DummyERC20Token contract.
     * @param eventName The DummyERC20Token contract event you would like to subscribe to.
     * @param indexFilterValues An object where the keys are indexed args returned by the event and
     * the value is the value you are interested in. E.g `{maker: aUserAddressHex}`
     * @param callback Callback that gets called when a log is added/removed
     * @param isVerbose Enable verbose subscription warnings (e.g recoverable network issues encountered)
     * @return Subscription token used later to unsubscribe
     */
    public subscribe<ArgsType extends DummyERC20TokenEventArgs>(
        eventName: DummyERC20TokenEvents,
        indexFilterValues: IndexedFilterValues,
        callback: EventCallback<ArgsType>,
        isVerbose: boolean = false,
        blockPollingIntervalMs?: number,
    ): string {
        assert.doesBelongToStringEnum('eventName', eventName, DummyERC20TokenEvents);
        assert.doesConformToSchema('indexFilterValues', indexFilterValues, schemas.indexFilterValuesSchema);
        assert.isFunction('callback', callback);
        const subscriptionToken = this._subscriptionManager.subscribe<ArgsType>(
            this.address,
            eventName,
            indexFilterValues,
            DummyERC20TokenContract.ABI(),
            callback,
            isVerbose,
            blockPollingIntervalMs,
        );
        return subscriptionToken;
    }
    /**
     * Cancel a subscription
     * @param subscriptionToken Subscription token returned by `subscribe()`
     */
    public unsubscribe(subscriptionToken: string): void {
        this._subscriptionManager.unsubscribe(subscriptionToken);
    }
    /**
     * Cancels all existing subscriptions
     */
    public unsubscribeAll(): void {
        this._subscriptionManager.unsubscribeAll();
    }
    /**
     * Gets historical logs without creating a subscription
     * @param eventName The DummyERC20Token contract event you would like to subscribe to.
     * @param blockRange Block range to get logs from.
     * @param indexFilterValues An object where the keys are indexed args returned by the event and
     * the value is the value you are interested in. E.g `{_from: aUserAddressHex}`
     * @return Array of logs that match the parameters
     */
    public async getLogsAsync<ArgsType extends DummyERC20TokenEventArgs>(
        eventName: DummyERC20TokenEvents,
        blockRange: BlockRange,
        indexFilterValues: IndexedFilterValues,
    ): Promise<Array<LogWithDecodedArgs<ArgsType>>> {
        assert.doesBelongToStringEnum('eventName', eventName, DummyERC20TokenEvents);
        assert.doesConformToSchema('blockRange', blockRange, schemas.blockRangeSchema);
        assert.doesConformToSchema('indexFilterValues', indexFilterValues, schemas.indexFilterValuesSchema);
        const logs = await this._subscriptionManager.getLogsAsync<ArgsType>(
            this.address,
            eventName,
            blockRange,
            indexFilterValues,
            DummyERC20TokenContract.ABI(),
        );
        return logs;
    }
    constructor(
        address: string,
        supportedProvider: SupportedProvider,
        txDefaults?: Partial<TxData>,
        logDecodeDependencies?: { [contractName: string]: ContractAbi },
        deployedBytecode: string | undefined = DummyERC20TokenContract.deployedBytecode,
    ) {
        super(
            'DummyERC20Token',
            DummyERC20TokenContract.ABI(),
            address,
            supportedProvider,
            txDefaults,
            logDecodeDependencies,
            deployedBytecode,
        );
        classUtils.bindAll(this, ['_abiEncoderByFunctionSignature', 'address', '_web3Wrapper']);
        this._subscriptionManager = new SubscriptionManager<DummyERC20TokenEventArgs, DummyERC20TokenEvents>(
            DummyERC20TokenContract.ABI(),
            this._web3Wrapper,
        );
    }
}

// tslint:disable:max-file-line-count
// tslint:enable:no-unbound-method no-parameter-reassignment no-consecutive-blank-lines ordered-imports align
// tslint:enable:trailing-comma whitespace no-trailing-whitespace<|MERGE_RESOLUTION|>--- conflicted
+++ resolved
@@ -127,6 +127,14 @@
             const abiDecodedReturnData = abiEncoder.strictDecodeReturnValue<BigNumber>(returnData);
             return abiDecodedReturnData;
         },
+        /**
+         * Returns the 4 byte function selector as a hex string.
+         */
+        getSelector(): string {
+            const self = (this as any) as DummyERC20TokenContract;
+            const abiEncoder = self._lookupAbiEncoder('MAX_MINT_AMOUNT()');
+            return abiEncoder.getSelector();
+        },
     };
     public allowance = {
         /**
@@ -230,7 +238,7 @@
          */
         getSelector(): string {
             const self = (this as any) as DummyERC20TokenContract;
-            const abiEncoder = self._lookupAbiEncoder('name()');
+            const abiEncoder = self._lookupAbiEncoder('allowance(address,address)');
             return abiEncoder.getSelector();
         },
     };
@@ -547,7 +555,7 @@
          */
         getSelector(): string {
             const self = (this as any) as DummyERC20TokenContract;
-            const abiEncoder = self._lookupAbiEncoder('totalSupply()');
+            const abiEncoder = self._lookupAbiEncoder('balanceOf(address)');
             return abiEncoder.getSelector();
         },
     };
@@ -627,6 +635,14 @@
             // tslint:disable boolean-naming
             const abiDecodedReturnData = abiEncoder.strictDecodeReturnValue<BigNumber>(returnData);
             return abiDecodedReturnData;
+        },
+        /**
+         * Returns the 4 byte function selector as a hex string.
+         */
+        getSelector(): string {
+            const self = (this as any) as DummyERC20TokenContract;
+            const abiEncoder = self._lookupAbiEncoder('decimals()');
+            return abiEncoder.getSelector();
         },
     };
     /**
@@ -806,7 +822,7 @@
          */
         getSelector(): string {
             const self = (this as any) as DummyERC20TokenContract;
-            const abiEncoder = self._lookupAbiEncoder('transferFrom(address,address,uint256)');
+            const abiEncoder = self._lookupAbiEncoder('mint(uint256)');
             return abiEncoder.getSelector();
         },
     };
@@ -892,7 +908,7 @@
          */
         getSelector(): string {
             const self = (this as any) as DummyERC20TokenContract;
-            const abiEncoder = self._lookupAbiEncoder('decimals()');
+            const abiEncoder = self._lookupAbiEncoder('name()');
             return abiEncoder.getSelector();
         },
     };
@@ -978,7 +994,7 @@
          */
         getSelector(): string {
             const self = (this as any) as DummyERC20TokenContract;
-            const abiEncoder = self._lookupAbiEncoder('balanceOf(address)');
+            const abiEncoder = self._lookupAbiEncoder('owner()');
             return abiEncoder.getSelector();
         },
     };
@@ -1196,7 +1212,7 @@
          */
         getSelector(): string {
             const self = (this as any) as DummyERC20TokenContract;
-            const abiEncoder = self._lookupAbiEncoder('owner()');
+            const abiEncoder = self._lookupAbiEncoder('setBalance(address,uint256)');
             return abiEncoder.getSelector();
         },
     };
@@ -1372,7 +1388,7 @@
          */
         getSelector(): string {
             const self = (this as any) as DummyERC20TokenContract;
-            const abiEncoder = self._lookupAbiEncoder('mint(uint256)');
+            const abiEncoder = self._lookupAbiEncoder('totalSupply()');
             return abiEncoder.getSelector();
         },
     };
@@ -1480,19 +1496,6 @@
             const txHash = await (this as any).transfer.sendTransactionAsync(_to, _value, txData);
             return txHash;
         },
-<<<<<<< HEAD
-        /**
-         * Returns the 4 byte function selector as a hex string.
-         */
-        getSelector(): string {
-            const self = (this as any) as DummyERC20TokenContract;
-            const abiEncoder = self._lookupAbiEncoder('transfer(address,uint256)');
-            return abiEncoder.getSelector();
-        },
-    };
-    public allowance = {
-=======
->>>>>>> ccf40fd6
         /**
          * Sends a read-only call to the contract method. Returns the result that would happen if one were to send an
          * Ethereum transaction to this method, given the current state of the blockchain. Calls do not cost gas
@@ -1591,7 +1594,7 @@
          */
         getSelector(): string {
             const self = (this as any) as DummyERC20TokenContract;
-            const abiEncoder = self._lookupAbiEncoder('allowance(address,address)');
+            const abiEncoder = self._lookupAbiEncoder('transfer(address,uint256)');
             return abiEncoder.getSelector();
         },
     };
@@ -1834,7 +1837,7 @@
          */
         getSelector(): string {
             const self = (this as any) as DummyERC20TokenContract;
-            const abiEncoder = self._lookupAbiEncoder('setBalance(address,uint256)');
+            const abiEncoder = self._lookupAbiEncoder('transferFrom(address,address,uint256)');
             return abiEncoder.getSelector();
         },
     };
@@ -1928,7 +1931,6 @@
          */
         async callAsync(newOwner: string, callData: Partial<CallData> = {}, defaultBlock?: BlockParam): Promise<void> {
             assert.isString('newOwner', newOwner);
-<<<<<<< HEAD
             assert.doesConformToSchema('callData', callData, schemas.callDataSchema, [
                 schemas.addressSchema,
                 schemas.numberSchema,
@@ -2008,97 +2010,6 @@
         getSelector(): string {
             const self = (this as any) as DummyERC20TokenContract;
             const abiEncoder = self._lookupAbiEncoder('transferOwnership(address)');
-            return abiEncoder.getSelector();
-        },
-    };
-    public MAX_MINT_AMOUNT = {
-        /**
-         * Sends a read-only call to the contract method. Returns the result that would happen if one were to send an
-         * Ethereum transaction to this method, given the current state of the blockchain. Calls do not cost gas
-         * since they don't modify state.
-         */
-        async callAsync(callData: Partial<CallData> = {}, defaultBlock?: BlockParam): Promise<BigNumber> {
-=======
->>>>>>> ccf40fd6
-            assert.doesConformToSchema('callData', callData, schemas.callDataSchema, [
-                schemas.addressSchema,
-                schemas.numberSchema,
-                schemas.jsNumber,
-            ]);
-            if (defaultBlock !== undefined) {
-                assert.isBlockParam('defaultBlock', defaultBlock);
-            }
-            const self = (this as any) as DummyERC20TokenContract;
-            const encodedData = self._strictEncodeArguments('transferOwnership(address)', [newOwner.toLowerCase()]);
-            const callDataWithDefaults = await BaseContract._applyDefaultsToTxDataAsync(
-                {
-                    to: self.address,
-                    ...callData,
-                    data: encodedData,
-                },
-                self._web3Wrapper.getContractDefaults(),
-            );
-            callDataWithDefaults.from = callDataWithDefaults.from
-                ? callDataWithDefaults.from.toLowerCase()
-                : callDataWithDefaults.from;
-            let rawCallResult;
-            try {
-                rawCallResult = await self._web3Wrapper.callAsync(callDataWithDefaults, defaultBlock);
-            } catch (err) {
-                BaseContract._throwIfThrownErrorIsRevertError(err);
-                throw err;
-            }
-            BaseContract._throwIfCallResultIsRevertError(rawCallResult);
-            const abiEncoder = self._lookupAbiEncoder('transferOwnership(address)');
-            // tslint:disable boolean-naming
-            const result = abiEncoder.strictDecodeReturnValue<void>(rawCallResult);
-            // tslint:enable boolean-naming
-            return result;
-        },
-        /**
-         * Returns the ABI encoded transaction data needed to send an Ethereum transaction calling this method. Before
-         * sending the Ethereum tx, this encoded tx data can first be sent to a separate signing service or can be used
-         * to create a 0x transaction (see protocol spec for more details).
-         * @returns The ABI encoded transaction data as a string
-         */
-        getABIEncodedTransactionData(newOwner: string): string {
-            assert.isString('newOwner', newOwner);
-            const self = (this as any) as DummyERC20TokenContract;
-            const abiEncodedTransactionData = self._strictEncodeArguments('transferOwnership(address)', [
-                newOwner.toLowerCase(),
-            ]);
-            return abiEncodedTransactionData;
-        },
-        /**
-         * Decode the ABI-encoded transaction data into its input arguments
-         * @param callData The ABI-encoded transaction data
-         * @returns An array representing the input arguments in order. Keynames of nested structs are preserved.
-         */
-        getABIDecodedTransactionData(callData: string): [string] {
-            const self = (this as any) as DummyERC20TokenContract;
-            const abiEncoder = self._lookupAbiEncoder('transferOwnership(address)');
-            // tslint:disable boolean-naming
-            const abiDecodedCallData = abiEncoder.strictDecode<[string]>(callData);
-            return abiDecodedCallData;
-        },
-        /**
-         * Decode the ABI-encoded return data from a transaction
-         * @param returnData the data returned after transaction execution
-         * @returns An array representing the output results in order.  Keynames of nested structs are preserved.
-         */
-        getABIDecodedReturnData(returnData: string): void {
-            const self = (this as any) as DummyERC20TokenContract;
-            const abiEncoder = self._lookupAbiEncoder('transferOwnership(address)');
-            // tslint:disable boolean-naming
-            const abiDecodedReturnData = abiEncoder.strictDecodeReturnValue<void>(returnData);
-            return abiDecodedReturnData;
-        },
-        /**
-         * Returns the 4 byte function selector as a hex string.
-         */
-        getSelector(): string {
-            const self = (this as any) as DummyERC20TokenContract;
-            const abiEncoder = self._lookupAbiEncoder('MAX_MINT_AMOUNT()');
             return abiEncoder.getSelector();
         },
     };
