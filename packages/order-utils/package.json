{
    "name": "@0xproject/order-utils",
    "version": "1.0.1-rc.3",
    "engines": {
        "node": ">=6.12"
    },
    "description": "0x order utils",
    "main": "lib/src/index.js",
    "types": "lib/src/index.d.ts",
    "scripts": {
        "watch_without_deps": "yarn pre_build && tsc -w",
        "build": "run-s pre_build transpile",
        "pre_build": "run-s update_artifacts_v2_beta update_artifacts_v2 copy_artifacts generate_contract_wrappers",
        "transpile": "tsc",
        "generate_contract_wrappers": "abi-gen --abis './src/artifacts/@(Exchange|IWallet|IValidator|DummyERC20Token|ERC20Proxy|ERC20Token).json' --template ../contract_templates/contract.handlebars --partials '../contract_templates/partials/**/*.handlebars' --output src/generated_contract_wrappers --backend ethers",
        "update_artifacts_v2_beta": "for i in ${npm_package_config_contracts_v2_beta}; do copyfiles -u 4 ../migrations/artifacts/2.0.0-beta-testnet/$i.json src/artifacts; done;",
        "update_artifacts_v2": "for i in ${npm_package_config_contracts_v2}; do copyfiles -u 4 ../migrations/artifacts/2.0.0/$i.json src/artifacts; done;",
        "copy_artifacts": "copyfiles -u 2 './src/artifacts/**/*.json' ./lib/src/artifacts",
        "test": "yarn run_mocha",
        "rebuild_and_test": "run-s build test",
        "test:circleci": "yarn test:coverage",
        "run_mocha": "mocha --require source-map-support/register --require make-promises-safe lib/test/**/*_test.js --bail --exit",
        "test:coverage": "nyc npm run test --all && yarn coverage:report:lcov",
        "coverage:report:lcov": "nyc report --reporter=text-lcov > coverage/lcov.info",
        "clean": "shx rm -rf lib lib/src/artifacts src/generated_contract_wrappers",
        "lint": "tslint --project . --exclude **/src/generated_contract_wrappers/**/*",
        "docs:json": "typedoc --excludePrivate --excludeExternals --target ES5 --json $JSON_FILE_PATH $PROJECT_FILES"
    },
    "config": {
        "contracts_v2_beta": "IWallet IValidator Exchange ERC20Proxy ERC20Token",
        "contracts_v2": "DummyERC20Token",
        "postpublish": {
            "assets": [],
            "shouldPublishDocs": true
        }
    },
    "license": "Apache-2.0",
    "repository": {
        "type": "git",
        "url": "https://github.com/0xProject/0x-monorepo.git"
    },
    "bugs": {
        "url": "https://github.com/0xProject/0x-monorepo/issues"
    },
    "homepage": "https://github.com/0xProject/0x-monorepo/packages/order-utils/README.md",
    "devDependencies": {
<<<<<<< HEAD
        "@0xproject/dev-utils": "^1.0.3",
        "@0xproject/tslint-config": "^1.0.4",
=======
        "@0xproject/dev-utils": "^1.0.4",
        "@0xproject/monorepo-scripts": "^1.0.5",
        "@0xproject/tslint-config": "^1.0.5",
>>>>>>> fadd292e
        "@types/bn.js": "^4.11.0",
        "@types/lodash": "4.14.104",
        "chai": "^4.0.1",
        "chai-as-promised": "^7.1.0",
        "chai-bignumber": "^2.0.1",
        "copyfiles": "^1.2.0",
        "dirty-chai": "^2.0.1",
        "make-promises-safe": "^1.1.0",
        "mocha": "^4.1.0",
        "npm-run-all": "^4.1.2",
        "shx": "^0.2.2",
        "sinon": "^4.0.0",
        "tslint": "5.11.0",
        "typedoc": "0xProject/typedoc",
        "typescript": "2.9.2"
    },
    "dependencies": {
        "@0xproject/assert": "^1.0.5",
        "@0xproject/base-contract": "^2.0.0-rc.1",
        "@0xproject/json-schemas": "^1.0.1-rc.4",
        "@0xproject/sol-compiler": "^1.0.5",
        "@0xproject/types": "^1.0.1-rc.4",
        "@0xproject/typescript-typings": "^1.0.4",
        "@0xproject/utils": "^1.0.5",
        "@0xproject/web3-wrapper": "^1.2.0",
        "@types/node": "^8.0.53",
        "bn.js": "^4.11.8",
        "ethereum-types": "^1.0.4",
        "ethereumjs-abi": "0.6.5",
        "ethereumjs-util": "^5.1.1",
        "ethers": "3.0.22",
        "lodash": "^4.17.5"
    },
    "publishConfig": {
        "access": "public"
    }
}<|MERGE_RESOLUTION|>--- conflicted
+++ resolved
@@ -44,14 +44,8 @@
     },
     "homepage": "https://github.com/0xProject/0x-monorepo/packages/order-utils/README.md",
     "devDependencies": {
-<<<<<<< HEAD
-        "@0xproject/dev-utils": "^1.0.3",
-        "@0xproject/tslint-config": "^1.0.4",
-=======
         "@0xproject/dev-utils": "^1.0.4",
-        "@0xproject/monorepo-scripts": "^1.0.5",
         "@0xproject/tslint-config": "^1.0.5",
->>>>>>> fadd292e
         "@types/bn.js": "^4.11.0",
         "@types/lodash": "4.14.104",
         "chai": "^4.0.1",
