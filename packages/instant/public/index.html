--- conflicted
+++ resolved
@@ -75,11 +75,8 @@
             orderSource: 'https://api.radarrelay.com/0x/v2/',
             onClose: () => { console.log('0x Instant Closed') }
         }
-<<<<<<< HEAD
         const orderSourceOverride = queryParams.getQueryParamValue('orderSource');
         const availableAssetDatasString = queryParams.getQueryParamValue('availableAssetDatas');
-=======
-        const liquiditySourceOverride = queryParams.getQueryParamValue('liquiditySource');
         const feeRecipientOverride = queryParams.getQueryParamValue('feeRecipient');
         const feePercentageOverride = +queryParams.getQueryParamValue('feePercentage');
         let affiliateInfoOverride;
@@ -89,17 +86,13 @@
                 feePercentage: feePercentageOverride
             };
         }
->>>>>>> 6a57a7b5
         const renderOptionsOverrides = {
             orderSource: orderSourceOverride === 'provided' ? [providedOrder] : orderSourceOverride,
             networkId: +queryParams.getQueryParamValue('networkId') || undefined,
             defaultAssetBuyAmount: +queryParams.getQueryParamValue('defaultAssetBuyAmount') || undefined,
-<<<<<<< HEAD
             availableAssetDatas: availableAssetDatasString ? JSON.parse(availableAssetDatasString) : undefined,
             defaultSelectedAssetData: queryParams.getQueryParamValue('defaultSelectedAssetData'),
-=======
             affiliateInfo: affiliateInfoOverride,
->>>>>>> 6a57a7b5
         }
         const renderOptions = Object.assign({}, renderOptionsDefaults, removeUndefined(renderOptionsOverrides));
         zeroExInstant.render(renderOptions);
