--- conflicted
+++ resolved
@@ -5,7 +5,6 @@
 
 // The common js bundle (not this one) is built using tsc.
 // The umd bundle (this one) has a different entrypoint.
-<<<<<<< HEAD
 
 const GIT_SHA = childProcess
     .execSync('git rev-parse HEAD')
@@ -27,47 +26,6 @@
     }
 
     return undefined;
-=======
-const outputPath = process.env.WEBPACK_OUTPUT_PATH || 'umd';
-const config = {
-    entry: {
-        instant: './src/index.umd.ts',
-    },
-    output: {
-        filename: '[name].js',
-        path: path.resolve(__dirname, outputPath),
-        library: 'zeroExInstant',
-        libraryTarget: 'umd',
-    },
-    devtool: 'source-map',
-    resolve: {
-        extensions: ['.js', '.json', '.ts', '.tsx'],
-    },
-    module: {
-        rules: [
-            {
-                test: /\.(ts|tsx)$/,
-                loader: 'awesome-typescript-loader',
-            },
-            {
-                test: /\.svg$/,
-                loader: 'svg-react-loader',
-            },
-        ],
-    },
-    devServer: {
-        contentBase: path.join(__dirname, 'public'),
-        port: 5000,
-        host: '0.0.0.0',
-        after: () => {
-            if (config.devServer.host === '0.0.0.0') {
-                console.log(
-                    `webpack-dev-server can be accessed externally at: http://${ip.address()}:${config.devServer.port}`,
-                );
-            }
-        },
-    },
->>>>>>> 953f8c11
 };
 
 module.exports = (env, argv) => {
@@ -101,6 +59,10 @@
                     test: /\.(ts|tsx)$/,
                     loader: 'awesome-typescript-loader',
                 },
+                {
+                    test: /\.svg$/,
+                    loader: 'svg-react-loader',
+                },
             ],
         },
         devServer: {
