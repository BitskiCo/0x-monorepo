--- conflicted
+++ resolved
@@ -46,14 +46,9 @@
         "@0x/sol-compiler": "^1.1.14",
         "@0x/subproviders": "^2.1.6",
         "@0x/typescript-typings": "^3.0.4",
-<<<<<<< HEAD
-        "@0x/utils": "^2.0.4",
-        "@0x/web3-wrapper": "^3.1.1",
-=======
         "@0x/utils": "^2.0.6",
         "@0x/web3-wrapper": "^3.1.6",
         "@types/solidity-parser-antlr": "^0.2.0",
->>>>>>> fc3641b4
         "ethereum-types": "^1.1.2",
         "ethereumjs-util": "^5.1.1",
         "glob": "^7.1.2",
