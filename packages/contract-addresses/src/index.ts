import * as _ from 'lodash';

export interface ContractAddresses {
    erc20Proxy: string;
    erc721Proxy: string;
    zrxToken: string;
    etherToken: string;
    exchangeV2: string;
    exchange: string;
    assetProxyOwner: string;
    forwarder: string;
    orderValidator: string;
    dutchAuction: string;
    coordinatorRegistry: string;
    coordinator: string;
    multiAssetProxy: string;
    staticCallProxy: string;
    erc1155Proxy: string;
    devUtils: string;
    zrxVault: string;
    readOnlyProxy: string;
    staking: string;
    stakingProxy: string;
}

export enum NetworkId {
    Mainnet = 1,
    Ropsten = 3,
    Rinkeby = 4,
    Kovan = 42,
    Ganache = 50,
}

const NULL_ADDRESS = '0x0000000000000000000000000000000000000000';

const networkToAddresses: { [networkId: number]: ContractAddresses } = {
    1: {
<<<<<<< HEAD
        exchangeV2: '0x080bf510fcbf18b91105470639e9561022937712',
=======
>>>>>>> ccf40fd6
        exchange: NULL_ADDRESS,
        erc20Proxy: '0x95e6f48254609a6ee006f7d493c8e5fb97094cef',
        erc721Proxy: '0xefc70a1b18c432bdc64b596838b4d138f6bc6cad',
        forwarder: NULL_ADDRESS,
        orderValidator: NULL_ADDRESS,
        zrxToken: '0xe41d2489571d322189246dafa5ebde1f4699f498',
        etherToken: '0xc02aaa39b223fe8d0a0e5c4f27ead9083c756cc2',
        assetProxyOwner: NULL_ADDRESS,
        dutchAuction: NULL_ADDRESS,
        coordinatorRegistry: '0x45797531b873fd5e519477a070a955764c1a5b07',
        coordinator: NULL_ADDRESS,
        multiAssetProxy: '0xef701d5389ae74503d633396c4d654eabedc9d78',
        staticCallProxy: '0x3517b88c19508c08650616019062b898ab65ed29',
        erc1155Proxy: '0x7eefbd48fd63d441ec7435d024ec7c5131019add',
<<<<<<< HEAD
        devUtils: '0x92d9a4d50190ae04e03914db2ee650124af844e6',
        zrxVault: NULL_ADDRESS,
        readOnlyProxy: NULL_ADDRESS,
        staking: NULL_ADDRESS,
        stakingProxy: NULL_ADDRESS,
=======
        devUtils: NULL_ADDRESS,
>>>>>>> ccf40fd6
    },
    3: {
        erc20Proxy: '0xb1408f4c245a23c31b98d2c626777d4c0d766caa',
        erc721Proxy: '0xe654aac058bfbf9f83fcaee7793311dd82f6ddb4',
        zrxToken: '0xff67881f8d12f372d91baae9752eb3631ff0ed00',
        etherToken: '0xc778417e063141139fce010982780140aa0cd5ab',
<<<<<<< HEAD
        exchangeV2: '0xbff9493f92a3df4b0429b6d00743b3cfb4c85831',
        exchange: '0x725bc2f8c85ed0289d3da79cde3125d33fc1d7e6',
        assetProxyOwner: '0xdcf20f7b447d51f2b3e5499b7f6cbbf7295a5d26',
        forwarder: '0x1ebdc9758e85c1c6a85af06cc96cf89000a31913',
        orderValidator: '0x6eb6237350f3c110c96223e6ff9db55532525d2b',
        dutchAuction: '0xe5f862f7811af180990025b6259b02feb0a0b8dc',
=======
        exchange: '0x725bc2f8c85ed0289d3da79cde3125d33fc1d7e6',
        assetProxyOwner: '0xdcf20f7b447d51f2b3e5499b7f6cbbf7295a5d26',
        forwarder: '0x31c3890769ed3bb30b2781fd238a5bb7ecfeb7c8',
        orderValidator: NULL_ADDRESS,
        dutchAuction: NULL_ADDRESS,
>>>>>>> ccf40fd6
        coordinatorRegistry: '0x403cc23e88c17c4652fb904784d1af640a6722d9',
        coordinator: NULL_ADDRESS,
        multiAssetProxy: '0xab8fbd189c569ccdee3a4d929bb7f557be4028f6',
        staticCallProxy: '0xe1b97e47aa3796276033a5341e884d2ba46b6ac1',
        erc1155Proxy: '0x19bb6caa3bc34d39e5a23cedfa3e6c7e7f3c931d',
<<<<<<< HEAD
        devUtils: '0x3e0b46bad8e374e4a110c12b832cb120dbe4a479',
        zrxVault: '0xffd161026865ad8b4ab28a76840474935eec4dfa',
        readOnlyProxy: '0x8e1dfaf747b804d041adaed79d68dcef85b8de85',
        staking: '0xb2ca5824630e526f0f3181a4ea0447c795a84411',
        stakingProxy: '0x5d751aa855a1aee5fe44cf5350ed25b5727b66ae',
    },
    4: {
        exchangeV2: '0xbff9493f92a3df4b0429b6d00743b3cfb4c85831',
=======
        devUtils: '0x3dfd5157eec10eb1a357c1074de30787ce92cb43',
    },
    4: {
>>>>>>> ccf40fd6
        exchange: '0x8e1dfaf747b804d041adaed79d68dcef85b8de85',
        erc20Proxy: '0x2f5ae4f6106e89b4147651688a92256885c5f410',
        erc721Proxy: '0x7656d773e11ff7383a14dcf09a9c50990481cd10',
        zrxToken: '0x8080c7e4b81ecf23aa6f877cfbfd9b0c228c6ffa',
        etherToken: '0xc778417e063141139fce010982780140aa0cd5ab',
        assetProxyOwner: '0x5d751aa855a1aee5fe44cf5350ed25b5727b66ae',
<<<<<<< HEAD
        forwarder: '0x1ebdc9758e85c1c6a85af06cc96cf89000a31913',
        orderValidator: '0x6eb6237350f3c110c96223e6ff9db55532525d2b',
        dutchAuction: '0xe5f862f7811af180990025b6259b02feb0a0b8dc',
=======
        forwarder: '0xc6db36aeb96a2eb52079c342c3a980c83dea8e3c',
        orderValidator: NULL_ADDRESS,
        dutchAuction: NULL_ADDRESS,
>>>>>>> ccf40fd6
        coordinatorRegistry: '0x1084b6a398e47907bae43fec3ff4b677db6e4fee',
        coordinator: NULL_ADDRESS,
        multiAssetProxy: '0xb34cde0ad3a83d04abebc0b66e75196f22216621',
        staticCallProxy: '0xe1b97e47aa3796276033a5341e884d2ba46b6ac1',
        erc1155Proxy: '0x19bb6caa3bc34d39e5a23cedfa3e6c7e7f3c931d',
<<<<<<< HEAD
        devUtils: '0x2d4a9abda7b8b3605c8dbd34e3550a7467c78287',
        zrxVault: '0xa5bf6ac73bc40790fc6ffc9dbbbce76c9176e224',
        readOnlyProxy: '0xffd161026865ad8b4ab28a76840474935eec4dfa',
        staking: '0x8ec5a989a06432dace637c8d592727627a45a592',
        stakingProxy: '0xb2ca5824630e526f0f3181a4ea0447c795a84411',
=======
        devUtils: '0xcfc66b8e75e8f075c3e1d61e6487d73dfe35d808',
>>>>>>> ccf40fd6
    },
    42: {
        erc20Proxy: '0xf1ec01d6236d3cd881a0bf0130ea25fe4234003e',
        erc721Proxy: '0x2a9127c745688a165106c11cd4d647d2220af821',
        zrxToken: '0x2002d3812f58e35f0ea1ffbf80a75a38c32175fa',
        etherToken: '0xd0a1e359811322d97991e03f863a0c30c2cf029c',
<<<<<<< HEAD
        exchangeV2: '0x30589010550762d2f0d06f650d8e8b6ade6dbf4b',
        exchange: '0x617602cd3f734cf1e028c96b3f54c0489bed8022',
        assetProxyOwner: '0x3654e5363cd75c8974c76208137df9691e820e97',
        forwarder: '0x1ebdc9758e85c1c6a85af06cc96cf89000a31913',
        orderValidator: '0xbcd49bf9b75cab056610fab3c788e8ce1b209f30',
        dutchAuction: '0xe5f862f7811af180990025b6259b02feb0a0b8dc',
=======
        exchange: '0x617602cd3f734cf1e028c96b3f54c0489bed8022',
        assetProxyOwner: '0x3654e5363cd75c8974c76208137df9691e820e97',
        forwarder: '0x4c4edb103a6570fa4b58a309d7ff527b7d9f7cf2',
        orderValidator: NULL_ADDRESS,
        dutchAuction: NULL_ADDRESS,
>>>>>>> ccf40fd6
        coordinatorRegistry: '0x09fb99968c016a3ff537bf58fb3d9fe55a7975d5',
        coordinator: NULL_ADDRESS,
        multiAssetProxy: '0xf6313a772c222f51c28f2304c0703b8cf5428fd8',
        staticCallProxy: '0x48e94bdb9033640d45ea7c721e25f380f8bffa43',
        erc1155Proxy: '0x64517fa2b480ba3678a2a3c0cf08ef7fd4fad36f',
        devUtils: '0xb1863ac46ae23ec55d6eeb8ecc8815655ee638a8',
        zrxVault: '0xf36eabdfe986b35b62c8fd5a98a7f2aebb79b291',
        readOnlyProxy: '0x25397d8aa7e6844dae70ee658fe072d45d6cf528',
        staking: '0xd67f2f346f6e85db70632d9f18f50e04192ab54d',
        stakingProxy: '0x9e7eef766702c3d9056a3de779e5d9d976bc3bdb',
    },
    // NetworkId 50 represents our Ganache snapshot generated from migrations.
    50: {
        erc20Proxy: '0x1dc4c1cefef38a777b15aa20260a54e584b16c48',
        erc721Proxy: '0x1d7022f5b17d2f8b695918fb48fa1089c9f85401',
        erc1155Proxy: '0x6a4a62e5a7ed13c361b176a5f62c2ee620ac0df8',
        zrxToken: '0x871dd7c2b4b25e1aa18728e9d5f2af4c4e431f5c',
        etherToken: '0x0b1ba0af832d7c05fd64161e0db78e85978e8082',
<<<<<<< HEAD
        exchangeV2: '0x48bacb9266a570d521063ef5dd96e61686dbe788',
        exchange: NULL_ADDRESS,
        assetProxyOwner: '0x8d42e38980ce74736c21c059b2240df09958d3c8',
        forwarder: '0xaa86dda78e9434aca114b6676fc742a18d15a1cc',
        orderValidator: '0x4d3d5c850dd5bd9d6f4adda3dd039a3c8054ca29',
        dutchAuction: '0xa31e64ea55b9b6bbb9d6a676738e9a5b23149f84',
=======
        exchange: '0x48bacb9266a570d521063ef5dd96e61686dbe788',
        assetProxyOwner: NULL_ADDRESS,
        forwarder: NULL_ADDRESS,
        orderValidator: NULL_ADDRESS,
        dutchAuction: NULL_ADDRESS,
>>>>>>> ccf40fd6
        coordinatorRegistry: '0x1941ff73d1154774d87521d2d0aaad5d19c8df60',
        coordinator: NULL_ADDRESS,
        multiAssetProxy: '0xcfc18cec799fbd1793b5c43e773c98d4d61cc2db',
        staticCallProxy: '0x6dfff22588be9b3ef8cf0ad6dc9b84796f9fb45f',
        devUtils: '0x38ef19fdf8e8415f18c307ed71967e19aac28ba1',
        zrxVault: NULL_ADDRESS,
        readOnlyProxy: NULL_ADDRESS,
        staking: NULL_ADDRESS,
        stakingProxy: NULL_ADDRESS,
    },
};

/**
 * Used to get addresses of contracts that have been deployed to either the
 * Ethereum mainnet or a supported testnet. Throws if there are no known
 * contracts deployed on the corresponding network.
 * @param networkId The desired networkId.
 * @returns The set of addresses for contracts which have been deployed on the
 * given networkId.
 */
export function getContractAddressesForNetworkOrThrow(networkId: NetworkId): ContractAddresses {
    if (networkToAddresses[networkId] === undefined) {
        throw new Error(`Unknown network id (${networkId}). No known 0x contracts have been deployed on this network.`);
    }
    return networkToAddresses[networkId];
}<|MERGE_RESOLUTION|>--- conflicted
+++ resolved
@@ -35,10 +35,7 @@
 
 const networkToAddresses: { [networkId: number]: ContractAddresses } = {
     1: {
-<<<<<<< HEAD
         exchangeV2: '0x080bf510fcbf18b91105470639e9561022937712',
-=======
->>>>>>> ccf40fd6
         exchange: NULL_ADDRESS,
         erc20Proxy: '0x95e6f48254609a6ee006f7d493c8e5fb97094cef',
         erc721Proxy: '0xefc70a1b18c432bdc64b596838b4d138f6bc6cad',
@@ -53,42 +50,29 @@
         multiAssetProxy: '0xef701d5389ae74503d633396c4d654eabedc9d78',
         staticCallProxy: '0x3517b88c19508c08650616019062b898ab65ed29',
         erc1155Proxy: '0x7eefbd48fd63d441ec7435d024ec7c5131019add',
-<<<<<<< HEAD
-        devUtils: '0x92d9a4d50190ae04e03914db2ee650124af844e6',
         zrxVault: NULL_ADDRESS,
         readOnlyProxy: NULL_ADDRESS,
         staking: NULL_ADDRESS,
         stakingProxy: NULL_ADDRESS,
-=======
         devUtils: NULL_ADDRESS,
->>>>>>> ccf40fd6
     },
     3: {
         erc20Proxy: '0xb1408f4c245a23c31b98d2c626777d4c0d766caa',
         erc721Proxy: '0xe654aac058bfbf9f83fcaee7793311dd82f6ddb4',
         zrxToken: '0xff67881f8d12f372d91baae9752eb3631ff0ed00',
         etherToken: '0xc778417e063141139fce010982780140aa0cd5ab',
-<<<<<<< HEAD
         exchangeV2: '0xbff9493f92a3df4b0429b6d00743b3cfb4c85831',
-        exchange: '0x725bc2f8c85ed0289d3da79cde3125d33fc1d7e6',
-        assetProxyOwner: '0xdcf20f7b447d51f2b3e5499b7f6cbbf7295a5d26',
-        forwarder: '0x1ebdc9758e85c1c6a85af06cc96cf89000a31913',
-        orderValidator: '0x6eb6237350f3c110c96223e6ff9db55532525d2b',
-        dutchAuction: '0xe5f862f7811af180990025b6259b02feb0a0b8dc',
-=======
         exchange: '0x725bc2f8c85ed0289d3da79cde3125d33fc1d7e6',
         assetProxyOwner: '0xdcf20f7b447d51f2b3e5499b7f6cbbf7295a5d26',
         forwarder: '0x31c3890769ed3bb30b2781fd238a5bb7ecfeb7c8',
         orderValidator: NULL_ADDRESS,
         dutchAuction: NULL_ADDRESS,
->>>>>>> ccf40fd6
         coordinatorRegistry: '0x403cc23e88c17c4652fb904784d1af640a6722d9',
         coordinator: NULL_ADDRESS,
         multiAssetProxy: '0xab8fbd189c569ccdee3a4d929bb7f557be4028f6',
         staticCallProxy: '0xe1b97e47aa3796276033a5341e884d2ba46b6ac1',
         erc1155Proxy: '0x19bb6caa3bc34d39e5a23cedfa3e6c7e7f3c931d',
-<<<<<<< HEAD
-        devUtils: '0x3e0b46bad8e374e4a110c12b832cb120dbe4a479',
+        devUtils: '0x3dfd5157eec10eb1a357c1074de30787ce92cb43',
         zrxVault: '0xffd161026865ad8b4ab28a76840474935eec4dfa',
         readOnlyProxy: '0x8e1dfaf747b804d041adaed79d68dcef85b8de85',
         staking: '0xb2ca5824630e526f0f3181a4ea0447c795a84411',
@@ -96,60 +80,37 @@
     },
     4: {
         exchangeV2: '0xbff9493f92a3df4b0429b6d00743b3cfb4c85831',
-=======
-        devUtils: '0x3dfd5157eec10eb1a357c1074de30787ce92cb43',
-    },
-    4: {
->>>>>>> ccf40fd6
         exchange: '0x8e1dfaf747b804d041adaed79d68dcef85b8de85',
         erc20Proxy: '0x2f5ae4f6106e89b4147651688a92256885c5f410',
         erc721Proxy: '0x7656d773e11ff7383a14dcf09a9c50990481cd10',
         zrxToken: '0x8080c7e4b81ecf23aa6f877cfbfd9b0c228c6ffa',
         etherToken: '0xc778417e063141139fce010982780140aa0cd5ab',
         assetProxyOwner: '0x5d751aa855a1aee5fe44cf5350ed25b5727b66ae',
-<<<<<<< HEAD
-        forwarder: '0x1ebdc9758e85c1c6a85af06cc96cf89000a31913',
-        orderValidator: '0x6eb6237350f3c110c96223e6ff9db55532525d2b',
-        dutchAuction: '0xe5f862f7811af180990025b6259b02feb0a0b8dc',
-=======
         forwarder: '0xc6db36aeb96a2eb52079c342c3a980c83dea8e3c',
         orderValidator: NULL_ADDRESS,
         dutchAuction: NULL_ADDRESS,
->>>>>>> ccf40fd6
         coordinatorRegistry: '0x1084b6a398e47907bae43fec3ff4b677db6e4fee',
         coordinator: NULL_ADDRESS,
         multiAssetProxy: '0xb34cde0ad3a83d04abebc0b66e75196f22216621',
         staticCallProxy: '0xe1b97e47aa3796276033a5341e884d2ba46b6ac1',
         erc1155Proxy: '0x19bb6caa3bc34d39e5a23cedfa3e6c7e7f3c931d',
-<<<<<<< HEAD
-        devUtils: '0x2d4a9abda7b8b3605c8dbd34e3550a7467c78287',
+        devUtils: '0xcfc66b8e75e8f075c3e1d61e6487d73dfe35d808',
         zrxVault: '0xa5bf6ac73bc40790fc6ffc9dbbbce76c9176e224',
         readOnlyProxy: '0xffd161026865ad8b4ab28a76840474935eec4dfa',
         staking: '0x8ec5a989a06432dace637c8d592727627a45a592',
         stakingProxy: '0xb2ca5824630e526f0f3181a4ea0447c795a84411',
-=======
-        devUtils: '0xcfc66b8e75e8f075c3e1d61e6487d73dfe35d808',
->>>>>>> ccf40fd6
     },
     42: {
         erc20Proxy: '0xf1ec01d6236d3cd881a0bf0130ea25fe4234003e',
         erc721Proxy: '0x2a9127c745688a165106c11cd4d647d2220af821',
         zrxToken: '0x2002d3812f58e35f0ea1ffbf80a75a38c32175fa',
         etherToken: '0xd0a1e359811322d97991e03f863a0c30c2cf029c',
-<<<<<<< HEAD
         exchangeV2: '0x30589010550762d2f0d06f650d8e8b6ade6dbf4b',
-        exchange: '0x617602cd3f734cf1e028c96b3f54c0489bed8022',
-        assetProxyOwner: '0x3654e5363cd75c8974c76208137df9691e820e97',
-        forwarder: '0x1ebdc9758e85c1c6a85af06cc96cf89000a31913',
-        orderValidator: '0xbcd49bf9b75cab056610fab3c788e8ce1b209f30',
-        dutchAuction: '0xe5f862f7811af180990025b6259b02feb0a0b8dc',
-=======
         exchange: '0x617602cd3f734cf1e028c96b3f54c0489bed8022',
         assetProxyOwner: '0x3654e5363cd75c8974c76208137df9691e820e97',
         forwarder: '0x4c4edb103a6570fa4b58a309d7ff527b7d9f7cf2',
         orderValidator: NULL_ADDRESS,
         dutchAuction: NULL_ADDRESS,
->>>>>>> ccf40fd6
         coordinatorRegistry: '0x09fb99968c016a3ff537bf58fb3d9fe55a7975d5',
         coordinator: NULL_ADDRESS,
         multiAssetProxy: '0xf6313a772c222f51c28f2304c0703b8cf5428fd8',
@@ -168,20 +129,12 @@
         erc1155Proxy: '0x6a4a62e5a7ed13c361b176a5f62c2ee620ac0df8',
         zrxToken: '0x871dd7c2b4b25e1aa18728e9d5f2af4c4e431f5c',
         etherToken: '0x0b1ba0af832d7c05fd64161e0db78e85978e8082',
-<<<<<<< HEAD
         exchangeV2: '0x48bacb9266a570d521063ef5dd96e61686dbe788',
-        exchange: NULL_ADDRESS,
-        assetProxyOwner: '0x8d42e38980ce74736c21c059b2240df09958d3c8',
-        forwarder: '0xaa86dda78e9434aca114b6676fc742a18d15a1cc',
-        orderValidator: '0x4d3d5c850dd5bd9d6f4adda3dd039a3c8054ca29',
-        dutchAuction: '0xa31e64ea55b9b6bbb9d6a676738e9a5b23149f84',
-=======
         exchange: '0x48bacb9266a570d521063ef5dd96e61686dbe788',
         assetProxyOwner: NULL_ADDRESS,
         forwarder: NULL_ADDRESS,
         orderValidator: NULL_ADDRESS,
         dutchAuction: NULL_ADDRESS,
->>>>>>> ccf40fd6
         coordinatorRegistry: '0x1941ff73d1154774d87521d2d0aaad5d19c8df60',
         coordinator: NULL_ADDRESS,
         multiAssetProxy: '0xcfc18cec799fbd1793b5c43e773c98d4d61cc2db',
