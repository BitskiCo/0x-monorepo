[
    {
        "version": "0.4.2",
        "changes": [
            {
<<<<<<< HEAD
                "note": "Additional error type for `ethers.js`",
                "pr": 763
=======
                "note": "Improve 'web3-provider-engine' typings",
                "pr": 768
>>>>>>> 84bd54ba
            }
        ]
    },
    {
        "timestamp": 1529397769,
        "version": "0.4.1",
        "changes": [
            {
                "note": "Dependencies updated"
            }
        ]
    },
    {
        "version": "0.4.0",
        "changes": [
            {
                "note": "Add types for `react-joyride`"
            },
            {
                "note": "Add types for `react-popper`, remove types for `react-joyride`"
            },
            {
                "note":
                    "Remove types for blockies, bn.js, compare-versions, ethereumjs-abi, ethereumjs-tx, find-versions, hdkey, is-mobile, solidity-parser-antlr, xml-js as they were moved to DefinitelyTyped",
                "pr": 641
            }
        ]
    },
    {
        "timestamp": 1527009133,
        "version": "0.3.2",
        "changes": [
            {
                "note": "Dependencies updated"
            }
        ]
    },
    {
        "timestamp": 1525477860,
        "version": "0.3.1",
        "changes": [
            {
                "note": "Dependencies updated"
            }
        ]
    },
    {
        "version": "0.3.0",
        "changes": [
            {
                "note": "Add types for `ethers.js`, removing `ethers-contracts`",
                "pr": 540
            }
        ],
        "timestamp": 1525428773
    },
    {
        "version": "0.2.0",
        "changes": [
            {
                "note": "Add types for `solc.compileStandardWrapper`",
                "pr": 509
            }
        ],
        "timestamp": 1524044013
    },
    {
        "version": "0.1.0",
        "changes": [
            {
                "note": "Add types for more packages",
                "pr": 501
            },
            {
                "note": "Add types for HDKey",
                "pr": 507
            }
        ],
        "timestamp": 1523462196
    },
    {
        "timestamp": 1522673609,
        "version": "0.0.3",
        "changes": [
            {
                "note": "Dependencies updated"
            }
        ]
    },
    {
        "version": "0.0.2",
        "changes": [],
        "timestamp": 1522658513
    }
]<|MERGE_RESOLUTION|>--- conflicted
+++ resolved
@@ -3,13 +3,12 @@
         "version": "0.4.2",
         "changes": [
             {
-<<<<<<< HEAD
-                "note": "Additional error type for `ethers.js`",
-                "pr": 763
-=======
                 "note": "Improve 'web3-provider-engine' typings",
                 "pr": 768
->>>>>>> 84bd54ba
+            },
+            {
+              "note": "Additional error type for `ethers.js`",
+               "pr": 763
             }
         ]
     },
