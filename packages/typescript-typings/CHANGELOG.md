--- conflicted
+++ resolved
@@ -5,13 +5,10 @@
 
 CHANGELOG
 
-<<<<<<< HEAD
-=======
 ## v3.0.6 - _December 13, 2018_
 
     * Dependencies updated
 
->>>>>>> 6d45becc
 ## v3.0.5 - _December 11, 2018_
 
     * Dependencies updated
